/* This Source Code Form is subject to the terms of the Mozilla Public
 * License, v. 2.0. If a copy of the MPL was not distributed with this
 * file, You can obtain one at http://mozilla.org/MPL/2.0/. */

let testPort, sidebarPort;

onconnect = function(e) {
  let port = e.ports[0];
  port.onmessage = function onMessage(event) {
    let topic = event.data.topic;
    switch (topic) {
      case "test-init":
        testPort = port;
        break;
      case "sidebar-message":
        sidebarPort = port;
        if (testPort && event.data.result == "ok")
          testPort.postMessage({topic:"got-sidebar-message"});
        break;
      case "service-window-message":
        testPort.postMessage({topic:"got-service-window-message"});
        break;
      case "service-window-closed-message":
        testPort.postMessage({topic:"got-service-window-closed-message"});
        break;
      case "test-service-window":
        sidebarPort.postMessage({topic:"test-service-window"});
        break;
      case "test-service-window-twice":
        sidebarPort.postMessage({topic:"test-service-window-twice"});
        break;
      case "test-service-window-twice-result":
        testPort.postMessage({topic: "test-service-window-twice-result", result: event.data.result })
        break;
      case "test-close-service-window":
        sidebarPort.postMessage({topic:"test-close-service-window"});
        break;
      case "panel-message":
        if (testPort && event.data.result == "ok")
          testPort.postMessage({topic:"got-panel-message"});
        break;
<<<<<<< HEAD
      case "test-chatbox-open":
        sidebarPort.postMessage({topic:"test-chatbox-open"});
        break;
      case "chatbox-message":
        testPort.postMessage({topic:"got-chatbox-message", result: event.data.result});
        break;
      case "chatbox-visibility":
        testPort.postMessage({topic:"got-chatbox-visibility", result: event.data.result});
=======
      case "status-panel-visibility":
        testPort.postMessage({topic:"got-social-panel-visibility", result: event.data.result });
>>>>>>> 0ea463b0
        break;
      case "social.initialize":
        // This is the workerAPI port, respond and set up a notification icon.
        port.postMessage({topic: "social.initialize-response"});
        let profile = {
          userName: "foo"
        };
        port.postMessage({topic: "social.user-profile", data: profile});
        let icon = {
          name: "testIcon",
          iconURL: "chrome://branding/content/icon48.png",
          contentPanel: "https://example.com/browser/browser/base/content/test/social_panel.html",
          counter: 1
        };
        port.postMessage({topic: "social.ambient-notification", data: icon});
        break;
      case "test-isVisible":
        sidebarPort.postMessage({topic: "test-isVisible"});
        break;
      case "test-isVisible-response":
        testPort.postMessage({topic: "got-isVisible-response", result: event.data.result});
        break;
    }
  }
}<|MERGE_RESOLUTION|>--- conflicted
+++ resolved
@@ -39,7 +39,9 @@
         if (testPort && event.data.result == "ok")
           testPort.postMessage({topic:"got-panel-message"});
         break;
-<<<<<<< HEAD
+      case "status-panel-visibility":
+        testPort.postMessage({topic:"got-social-panel-visibility", result: event.data.result });
+        break;
       case "test-chatbox-open":
         sidebarPort.postMessage({topic:"test-chatbox-open"});
         break;
@@ -48,10 +50,6 @@
         break;
       case "chatbox-visibility":
         testPort.postMessage({topic:"got-chatbox-visibility", result: event.data.result});
-=======
-      case "status-panel-visibility":
-        testPort.postMessage({topic:"got-social-panel-visibility", result: event.data.result });
->>>>>>> 0ea463b0
         break;
       case "social.initialize":
         // This is the workerAPI port, respond and set up a notification icon.
