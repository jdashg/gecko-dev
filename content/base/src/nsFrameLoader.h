--- conflicted
+++ resolved
@@ -86,8 +86,9 @@
     mIsTopLevelContent(PR_FALSE),
     mDestroyCalled(PR_FALSE),
     mNeedsAsyncDestroy(PR_FALSE),
-<<<<<<< HEAD
-    mInSwap(PR_FALSE)
+    mInSwap(PR_FALSE),
+    mInShow(PR_FALSE),
+    mHideCalled(PR_FALSE)
 #ifdef MOZ_IPC
     , mDelayRemoteDialogs(PR_FALSE)
     , mRemoteWidgetCreated(PR_FALSE)
@@ -97,11 +98,6 @@
     , mRemoteSocket(nsnull)
 #endif
 #endif
-=======
-    mInSwap(PR_FALSE),
-    mInShow(PR_FALSE),
-    mHideCalled(PR_FALSE)
->>>>>>> c1d57c9e
   {}
 
 public:
@@ -205,7 +201,8 @@
   PRPackedBool mDestroyCalled : 1;
   PRPackedBool mNeedsAsyncDestroy : 1;
   PRPackedBool mInSwap : 1;
-<<<<<<< HEAD
+  PRPackedBool mInShow : 1;
+  PRPackedBool mHideCalled : 1;
 
 #ifdef MOZ_IPC
   PRPackedBool mDelayRemoteDialogs : 1;
@@ -221,10 +218,7 @@
   QX11EmbedContainer* mRemoteSocket;
 #endif
 #endif
-=======
-  PRPackedBool mInShow : 1;
-  PRPackedBool mHideCalled : 1;
->>>>>>> c1d57c9e
+
 };
 
 #endif