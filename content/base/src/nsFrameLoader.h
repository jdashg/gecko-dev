--- conflicted
+++ resolved
@@ -234,14 +234,8 @@
   // Return true if remote browser created; nothing else to do
   bool TryRemoteBrowser();
 
-<<<<<<< HEAD
   // Tell the remote browser that it's now "virtually visible"
   bool ShowRemoteFrame(const nsIntSize& size);
-=======
-  // Do the hookup necessary to actually show a remote frame once the view and
-  // widget are available.
-  bool ShowRemoteFrame(nsSubDocumentFrame* frame, nsIView* view);
->>>>>>> 2f817297
 #endif
 
   nsCOMPtr<nsIDocShell> mDocShell;
