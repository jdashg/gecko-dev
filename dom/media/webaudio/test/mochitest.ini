--- conflicted
+++ resolved
@@ -1,12 +1,8 @@
 [DEFAULT]
 tags=msg
 tags = webaudio
-<<<<<<< HEAD
 subsuite = media
-skip-if = ((buildapp == 'b2g') && (toolkit != 'gonk' || debug)) || (os == 'win' && strictContentSandbox) #b2g-debug,b2g-desktop(bug 916135); strictContentSandbox(Bug 1042735)
-=======
 skip-if = ((buildapp == 'b2g') && (toolkit != 'gonk' || debug)) #b2g-debug,b2g-desktop(bug 916135)
->>>>>>> 19704bef
 support-files =
   audio-expected.wav
   audio-mono-expected-2.wav
