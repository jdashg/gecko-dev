--- conflicted
+++ resolved
@@ -3,12 +3,10 @@
  * License, v. 2.0. If a copy of the MPL was not distributed with this
  * file, You can obtain one at http://mozilla.org/MPL/2.0/. */
 
+#include "WebRenderImageLayer.h"
+
 #include "WebRenderLayersLogging.h"
-<<<<<<< HEAD
-#include "WebRenderImageLayer.h"
-=======
 #include "gfxPrefs.h"
->>>>>>> 4ecbdfe2
 #include "mozilla/layers/ImageClient.h"
 #include "mozilla/layers/TextureClientRecycleAllocator.h"
 #include "mozilla/layers/TextureWrapperImage.h"
