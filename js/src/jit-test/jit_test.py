--- conflicted
+++ resolved
@@ -421,13 +421,8 @@
                   help='Enable the |valgrind| flag, if valgrind is in $PATH.')
     op.add_option('--valgrind-all', dest='valgrind_all', action='store_true',
                   help='Run all tests with valgrind, if valgrind is in $PATH.')
-<<<<<<< HEAD
-    op.add_option('--jitflags', dest='jitflags', default=None,
-                  help='Example: --jitflags=j,mj,mjp to run each test with -j, -m -j, -m -j -p [default=%default]')
-=======
     op.add_option('--jitflags', dest='jitflags', default='m,mn',
                   help='Example: --jitflags=m,mn to run each test with -m, -m -n [default=%default]')
->>>>>>> cd93642b
     op.add_option('--avoid-stdio', dest='avoid_stdio', action='store_true',
                   help='Use js-shell file indirection instead of piping stdio.')
     op.add_option('--write-failure-output', dest='write_failure_output', action='store_true',
