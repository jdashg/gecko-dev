--- conflicted
+++ resolved
@@ -2604,17 +2604,6 @@
 #endif
 }
 
-<<<<<<< HEAD
-JS_PUBLIC_API(void)
-JS_FlushCaches(JSContext *cx)
-{
-#ifdef JS_TRACER
-    js_FlushJITCache(cx);
-#endif
-}
-
-=======
->>>>>>> d84794e3
 JS_PUBLIC_API(intN)
 JS_AddExternalStringFinalizer(JSStringFinalizeOp finalizer)
 {
