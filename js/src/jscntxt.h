/* -*- Mode: C++; tab-width: 8; indent-tabs-mode: nil; c-basic-offset: 4 -*-
 * vim: set ts=8 sw=4 et tw=78:
 *
 * ***** BEGIN LICENSE BLOCK *****
 * Version: MPL 1.1/GPL 2.0/LGPL 2.1
 *
 * The contents of this file are subject to the Mozilla Public License Version
 * 1.1 (the "License"); you may not use this file except in compliance with
 * the License. You may obtain a copy of the License at
 * http://www.mozilla.org/MPL/
 *
 * Software distributed under the License is distributed on an "AS IS" basis,
 * WITHOUT WARRANTY OF ANY KIND, either express or implied. See the License
 * for the specific language governing rights and limitations under the
 * License.
 *
 * The Original Code is Mozilla Communicator client code, released
 * March 31, 1998.
 *
 * The Initial Developer of the Original Code is
 * Netscape Communications Corporation.
 * Portions created by the Initial Developer are Copyright (C) 1998
 * the Initial Developer. All Rights Reserved.
 *
 * Contributor(s):
 *
 * Alternatively, the contents of this file may be used under the terms of
 * either of the GNU General Public License Version 2 or later (the "GPL"),
 * or the GNU Lesser General Public License Version 2.1 or later (the "LGPL"),
 * in which case the provisions of the GPL or the LGPL are applicable instead
 * of those above. If you wish to allow use of your version of this file only
 * under the terms of either the GPL or the LGPL, and not to allow others to
 * use your version of this file under the terms of the MPL, indicate your
 * decision by deleting the provisions above and replace them with the notice
 * and other provisions required by the GPL or the LGPL. If you do not delete
 * the provisions above, a recipient may use your version of this file under
 * the terms of any one of the MPL, the GPL or the LGPL.
 *
 * ***** END LICENSE BLOCK ***** */

#ifndef jscntxt_h___
#define jscntxt_h___
/*
 * JS execution context.
 */
#include <string.h>

/* Gross special case for Gecko, which defines malloc/calloc/free. */
#ifdef mozilla_mozalloc_macro_wrappers_h
#  define JS_UNDEFD_MOZALLOC_WRAPPERS
/* The "anti-header" */
#  include "mozilla/mozalloc_undef_macro_wrappers.h"
#endif

#include "jsarena.h" /* Added by JSIFY */
#include "jsclist.h"
#include "jslong.h"
#include "jsatom.h"
#include "jsdhash.h"
#include "jsdtoa.h"
#include "jsgc.h"
#include "jsgcchunk.h"
#include "jshashtable.h"
#include "jsinterp.h"
#include "jsobj.h"
#include "jspropertycache.h"
#include "jspropertytree.h"
#include "jsprvtd.h"
#include "jspubtd.h"
#include "jsregexp.h"
#include "jsutil.h"
#include "jsarray.h"
#include "jstask.h"
#include "jsvector.h"
#include "prmjtime.h"

#ifdef _MSC_VER
#pragma warning(push)
#pragma warning(disable:4100) /* Silence unreferenced formal parameter warnings */
#pragma warning(push)
#pragma warning(disable:4355) /* Silence warning about "this" used in base member initializer list */
#endif

/*
 * js_GetSrcNote cache to avoid O(n^2) growth in finding a source note for a
 * given pc in a script. We use the script->code pointer to tag the cache,
 * instead of the script address itself, so that source notes are always found
 * by offset from the bytecode with which they were generated.
 */
typedef struct JSGSNCache {
    jsbytecode      *code;
    JSDHashTable    table;
#ifdef JS_GSNMETER
    uint32          hits;
    uint32          misses;
    uint32          fills;
    uint32          purges;
# define GSN_CACHE_METER(cache,cnt) (++(cache)->cnt)
#else
# define GSN_CACHE_METER(cache,cnt) /* nothing */
#endif
} JSGSNCache;

#define js_FinishGSNCache(cache) js_PurgeGSNCache(cache)

extern void
js_PurgeGSNCache(JSGSNCache *cache);

/* These helper macros take a cx as parameter and operate on its GSN cache. */
#define JS_PURGE_GSN_CACHE(cx)      js_PurgeGSNCache(&JS_GSN_CACHE(cx))
#define JS_METER_GSN_CACHE(cx,cnt)  GSN_CACHE_METER(&JS_GSN_CACHE(cx), cnt)

/* Forward declarations of nanojit types. */
namespace nanojit {

class Assembler;
class CodeAlloc;
class Fragment;
template<typename K> struct DefaultHash;
template<typename K, typename V, typename H> class HashMap;
template<typename T> class Seq;

}  /* namespace nanojit */

namespace JSC {
    class ExecutableAllocator;
}

namespace js {

/* Tracer constants. */
static const size_t MONITOR_N_GLOBAL_STATES = 4;
static const size_t FRAGMENT_TABLE_SIZE = 512;
static const size_t MAX_NATIVE_STACK_SLOTS = 4096;
static const size_t MAX_CALL_STACK_ENTRIES = 500;
static const size_t MAX_GLOBAL_SLOTS = 4096;
static const size_t GLOBAL_SLOTS_BUFFER_SIZE = MAX_GLOBAL_SLOTS + 1;
static const size_t MAX_SLOW_NATIVE_EXTRA_SLOTS = 16;

/* Forward declarations of tracer types. */
class VMAllocator;
class FrameInfoCache;
struct REHashFn;
struct REHashKey;
struct FrameInfo;
struct VMSideExit;
struct TreeFragment;
struct TracerState;
template<typename T> class Queue;
typedef Queue<uint16> SlotList;
class TypeMap;
struct REFragment;
typedef nanojit::HashMap<REHashKey, REFragment*, REHashFn> REHashMap;

#if defined(JS_JIT_SPEW) || defined(DEBUG)
struct FragPI;
typedef nanojit::HashMap<uint32, FragPI, nanojit::DefaultHash<uint32> > FragStatsMap;
#endif

/*
 * Allocation policy that calls JSContext memory functions and reports errors
 * to the context. Since the JSContext given on construction is stored for
 * the lifetime of the container, this policy may only be used for containers
 * whose lifetime is a shorter than the given JSContext.
 */
class ContextAllocPolicy
{
    JSContext *cx;

  public:
    ContextAllocPolicy(JSContext *cx) : cx(cx) {}
    JSContext *context() const { return cx; }

    /* Inline definitions below. */
    void *malloc(size_t bytes);
    void free(void *p);
    void *realloc(void *p, size_t bytes);
    void reportAllocOverflow() const;
};

/* Holds the execution state during trace execution. */
struct TracerState 
{
    JSContext*     cx;                  // current VM context handle
    double*        stackBase;           // native stack base
    double*        sp;                  // native stack pointer, stack[0] is spbase[0]
    double*        eos;                 // first unusable word after the native stack / begin of globals
    FrameInfo**    callstackBase;       // call stack base
    void*          sor;                 // start of rp stack
    FrameInfo**    rp;                  // call stack pointer
    void*          eor;                 // first unusable word after the call stack
    VMSideExit*    lastTreeExitGuard;   // guard we exited on during a tree call
    VMSideExit*    lastTreeCallGuard;   // guard we want to grow from if the tree
                                        // call exit guard mismatched
    void*          rpAtLastTreeCall;    // value of rp at innermost tree call guard
    VMSideExit*    outermostTreeExitGuard; // the last side exit returned by js_CallTree
    TreeFragment*  outermostTree;       // the outermost tree we initially invoked
    uintN*         inlineCallCountp;    // inline call count counter
    VMSideExit**   innermostNestedGuardp;
    VMSideExit*    innermost;
    uint64         startTime;
    TracerState*   prev;

    // Used by _FAIL builtins; see jsbuiltins.h. The builtin sets the
    // JSBUILTIN_BAILED bit if it bails off trace and the JSBUILTIN_ERROR bit
    // if an error or exception occurred.
    uint32         builtinStatus;

    // Used to communicate the location of the return value in case of a deep bail.
    double*        deepBailSp;

    // Used when calling natives from trace to root the vp vector.
    uintN          nativeVpLen;
    js::Value*     nativeVp;

    // The regs pointed to by cx->regs while a deep-bailed slow native
    // completes execution.
    JSFrameRegs    bailedSlowNativeRegs;

    TracerState(JSContext *cx, TraceMonitor *tm, TreeFragment *ti,
                uintN &inlineCallCountp, VMSideExit** innermostNestedGuardp);
    ~TracerState();
};

namespace mjit {
    struct ThreadData
    {
        JSC::ExecutableAllocator *execPool;

        // Scripts that have had PICs patched or PIC stubs generated.
        typedef js::HashSet<JSScript*, DefaultHasher<JSScript*>, js::SystemAllocPolicy> ScriptSet;
        ScriptSet picScripts;

        bool Initialize();
        void Finish();

        bool addScript(JSScript *script);
        void removeScript(JSScript *script);
        void purge(JSContext *cx);
    };
}

/*
 * Storage for the execution state and store during trace execution. Generated
 * code depends on the fact that the globals begin |MAX_NATIVE_STACK_SLOTS|
 * doubles after the stack begins. Thus, on trace, |TracerState::eos| holds a
 * pointer to the first global.
 */
struct TraceNativeStorage
{
    double stack_global_buf[MAX_NATIVE_STACK_SLOTS + GLOBAL_SLOTS_BUFFER_SIZE];
    FrameInfo *callstack_buf[MAX_CALL_STACK_ENTRIES];

    double *stack() { return stack_global_buf; }
    double *global() { return stack_global_buf + MAX_NATIVE_STACK_SLOTS; }
    FrameInfo **callstack() { return callstack_buf; }
};

/* Holds data to track a single globa. */
struct GlobalState {
    JSObject*               globalObj;
    uint32                  globalShape;
    SlotList*               globalSlots;
};

/*
 * Callstacks
 *
 * A callstack logically contains the (possibly empty) set of stack frames
 * associated with a single activation of the VM and the slots associated with
 * each frame. A callstack may or may not be "in" a context and a callstack is
 * in a context iff its set of stack frames is nonempty. A callstack and its
 * contained frames/slots also have an implied memory layout, as described in
 * the js::StackSpace comment.
 *
 * The set of stack frames in a non-empty callstack start at the callstack's
 * "current frame", which is the most recently pushed frame, and ends at the
 * callstack's "initial frame". Note that, while all stack frames in a
 * callstack are down-linked, not all down-linked frames are in the same
 * callstack. Hence, for a callstack |cs|, |cs->getInitialFrame()->down| may be
 * non-null and in a different callstack. This occurs when the VM reenters
 * itself (via js_Invoke or js_Execute). In full generality, a single context
 * may contain a forest of trees of stack frames. With respect to this forest,
 * a callstack contains a linear path along a single tree, not necessarily to
 * the root.
 *
 * A callstack in a context may additionally be "active" or "suspended". A
 * suspended callstack |cs| has a "suspended frame" which serves as the current
 * frame of |cs|. Additionally, a suspended callstack has "suspended regs",
 * which is a snapshot of |cx->regs| when |cs| was suspended. There is at most
 * one active callstack in a given context.  Callstacks in a context execute
 * LIFO and are maintained in a stack. The top of this stack is the context's
 * "current callstack". If a context |cx| has an active callstack |cs|, then:
 *   1. |cs| is |cx|'s current callstack,
 *   2. |cx->fp != NULL|, and
 *   3. |cs|'s current frame is |cx->fp|.
 * Moreover, |cx->fp != NULL| iff |cx| has an active callstack.
 *
 * Finally, (to support JS_SaveFrameChain/JS_RestoreFrameChain) a suspended
 * callstack may or may not be "saved". Normally, when the active callstack is
 * popped, the previous callstack (which is necessarily suspended) becomes
 * active. If the previous callstack was saved, however, then it stays
 * suspended until it is made active by a call to JS_RestoreFrameChain. This is
 * why a context may have a current callstack, but not an active callstack.
 */
class CallStack
{
    /* The context to which this callstack belongs. */
    JSContext           *cx;

    /* Link for JSContext callstack stack mentioned in big comment above. */
    CallStack           *previousInContext;

    /* Link for StackSpace callstack stack mentioned in StackSpace comment. */
    CallStack           *previousInThread;

    /* The first frame executed in this callstack. null iff cx is null */
    JSStackFrame        *initialFrame;

    /* If this callstack is suspended, the top of the callstack. */
    JSStackFrame        *suspendedFrame;

    /*
     * To achieve a sizeof(CallStack) that is a multiple of sizeof(Value), we
     * compress two fields into one word:
     *
     *  suspendedRegs: If this callstack is suspended, |cx->regs| when it was
     *  suspended.
     *
     *  saved: Whether this callstack was suspended by JS_SaveFrameChain.
     */
    AlignedPtrAndFlag<JSFrameRegs> suspendedRegsAndSaved;

    /* End of arguments before the first frame. See StackSpace comment. */
    Value               *initialArgEnd;

    /* The varobj on entry to initialFrame. */
    JSObject            *initialVarObj;

  public:
    CallStack()
      : cx(NULL), previousInContext(NULL), previousInThread(NULL),
        initialFrame(NULL), suspendedFrame(NULL),
        suspendedRegsAndSaved(NULL, false), initialArgEnd(NULL),
        initialVarObj(NULL)
    {}

    /* Safe casts guaranteed by the contiguous-stack layout. */

    Value *previousCallStackEnd() const {
        return (Value *)this;
    }

    Value *getInitialArgBegin() const {
        return (Value *)(this + 1);
    }

    /*
     * As described in the comment at the beginning of the class, a callstack
     * is in one of three states:
     *
     *  !inContext:  the callstack has been created to root arguments for a
     *               future call to js_Invoke.
     *  isActive:    the callstack describes a set of stack frames in a context,
     *               where the top frame currently executing.
     *  isSuspended: like isActive, but the top frame has been suspended.
     */

    bool inContext() const {
        JS_ASSERT(!!cx == !!initialFrame);
        JS_ASSERT_IF(!initialFrame, !suspendedFrame && !suspendedRegsAndSaved.flag());
        return !!cx;
    }

    bool isActive() const {
        JS_ASSERT_IF(suspendedFrame, inContext());
        return initialFrame && !suspendedFrame;
    }

    bool isSuspended() const {
        JS_ASSERT_IF(!suspendedFrame, !suspendedRegsAndSaved.flag());
        JS_ASSERT_IF(suspendedFrame, inContext());
        return !!suspendedFrame;
    }

    /* Substate of suspended, queryable in any state. */
    bool isSaved() const {
        JS_ASSERT_IF(suspendedRegsAndSaved.flag(), isSuspended());
        return suspendedRegsAndSaved.flag();
    }

    /* Transitioning between inContext <--> isActive */

    void joinContext(JSContext *cx, JSStackFrame *f) {
        JS_ASSERT(!inContext());
        this->cx = cx;
        initialFrame = f;
        JS_ASSERT(isActive());
    }

    void leaveContext() {
        JS_ASSERT(isActive());
        this->cx = NULL;
        initialFrame = NULL;
        JS_ASSERT(!inContext());
    }

    JSContext *maybeContext() const {
        return cx;
    }

    /* Transitioning between isActive <--> isSuspended */

    void suspend(JSStackFrame *fp, JSFrameRegs *regs) {
        JS_ASSERT(isActive());
        JS_ASSERT(fp && contains(fp));
        suspendedFrame = fp;
        JS_ASSERT(isSuspended());
        suspendedRegsAndSaved.setPtr(regs);
    }

    void resume() {
        JS_ASSERT(isSuspended());
        suspendedFrame = NULL;
        JS_ASSERT(isActive());
    }

    /* When isSuspended, transitioning isSaved <--> !isSaved */

    void save(JSStackFrame *fp, JSFrameRegs *regs) {
        JS_ASSERT(!isSaved());
        suspend(fp, regs);
        suspendedRegsAndSaved.setFlag();
        JS_ASSERT(isSaved());
    }

    void restore() {
        JS_ASSERT(isSaved());
        suspendedRegsAndSaved.unsetFlag();
        resume();
        JS_ASSERT(!isSaved());
    }

    /* Data available when !inContext */

    void setInitialArgEnd(Value *v) {
        JS_ASSERT(!inContext() && !initialArgEnd);
        initialArgEnd = v;
    }

    Value *getInitialArgEnd() const {
        JS_ASSERT(!inContext() && initialArgEnd);
        return initialArgEnd;
    }

    /* Data available when inContext */

    JSStackFrame *getInitialFrame() const {
        JS_ASSERT(inContext());
        return initialFrame;
    }

    inline JSStackFrame *getCurrentFrame() const;

    /* Data available when isSuspended. */

    JSStackFrame *getSuspendedFrame() const {
        JS_ASSERT(isSuspended());
        return suspendedFrame;
    }

    JSFrameRegs *getSuspendedRegs() const {
        JS_ASSERT(isSuspended());
        return suspendedRegsAndSaved.ptr();
    }

    /* JSContext / js::StackSpace bookkeeping. */

    void setPreviousInContext(CallStack *cs) {
        previousInContext = cs;
    }

    CallStack *getPreviousInContext() const  {
        return previousInContext;
    }

    void setPreviousInThread(CallStack *cs) {
        previousInThread = cs;
    }

    CallStack *getPreviousInThread() const  {
        return previousInThread;
    }

    void setInitialVarObj(JSObject *obj) {
        JS_ASSERT(inContext());
        initialVarObj = obj;
    }

    JSObject *getInitialVarObj() const {
        JS_ASSERT(inContext());
        return initialVarObj;
    }

#ifdef DEBUG
    JS_REQUIRES_STACK bool contains(const JSStackFrame *fp) const;
#endif

};

static const size_t VALUES_PER_CALL_STACK = sizeof(CallStack) / sizeof(Value);
JS_STATIC_ASSERT(sizeof(CallStack) % sizeof(Value) == 0);

/*
 * The ternary constructor is used when arguments are already pushed on the
 * stack (as the sp of the current frame), which should only happen from within
 * Interpret. Otherwise, see StackSpace::pushInvokeArgs. 
 */
class InvokeArgsGuard
{
    friend class StackSpace;
    JSContext       *cx;
    CallStack       *cs;  /* null implies nothing pushed */
    Value           *vp;
    uintN           argc;
  public:
    inline InvokeArgsGuard();
    inline InvokeArgsGuard(Value *vp, uintN argc);
    inline ~InvokeArgsGuard();
    Value *getvp() const { return vp; }
    uintN getArgc() const { JS_ASSERT(vp != NULL); return argc; }
};

/* See StackSpace::pushInvokeFrame. */
class InvokeFrameGuard
{
    friend class StackSpace;
    JSContext       *cx;  /* null implies nothing pushed */
    CallStack       *cs;
    JSStackFrame    *fp;
  public:
    InvokeFrameGuard();
    JS_REQUIRES_STACK ~InvokeFrameGuard();
    JSStackFrame *getFrame() const { return fp; }
};

/* See StackSpace::pushExecuteFrame. */
class ExecuteFrameGuard
{
    friend class StackSpace;
    JSContext       *cx;  /* null implies nothing pushed */
    CallStack       *cs;
    Value           *vp;
    JSStackFrame    *fp;
    JSStackFrame    *down;
  public:
    ExecuteFrameGuard();
    JS_REQUIRES_STACK ~ExecuteFrameGuard();
    Value *getvp() const { return vp; }
    JSStackFrame *getFrame() const { return fp; }
};

/*
 * Thread stack layout
 *
 * Each JSThreadData has one associated StackSpace object which allocates all
 * callstacks for the thread. StackSpace performs all such allocations in a
 * single, fixed-size buffer using a specific layout scheme that allows some
 * associations between callstacks, frames, and slots to be implicit, rather
 * than explicitly stored as pointers. To maintain useful invariants, stack
 * space is not given out arbitrarily, but rather allocated/deallocated for
 * specific purposes. The use cases currently supported are: calling a function
 * with arguments (e.g. js_Invoke), executing a script (e.g. js_Execute) and
 * inline interpreter calls. See associated member functions below.
 *
 * First, we consider the layout of individual callstacks. (See the
 * js::CallStack comment for terminology.) A non-empty callstack (i.e., a
 * callstack in a context) has the following layout:
 *
 *            initial frame                 current frame -------.  if regs,
 *           .------------.                           |          |  regs->sp
 *           |            V                           V          V
 *   |callstack| slots |frame| slots |frame| slots |frame| slots |
 *                       |  ^          |  ^          |
 *          ? <----------'  `----------'  `----------'
 *                down          down          down
 *
 * Moreover, the bytes in the following ranges form a contiguous array of
 * Values that are marked during GC:
 *   1. between a callstack and its first frame
 *   2. between two adjacent frames in a callstack
 *   3. between a callstack's current frame and (if fp->regs) fp->regs->sp
 * Thus, the VM must ensure that all such Values are safe to be marked.
 *
 * An empty callstack roots the initial slots before the initial frame is
 * pushed and after the initial frame has been popped (perhaps to be followed
 * by subsequent initial frame pushes/pops...).
 *
 *           initialArgEnd
 *           .---------.
 *           |         V
 *   |callstack| slots |
 *
 * Above the level of callstacks, a StackSpace is simply a contiguous sequence
 * of callstacks kept in a linked list:
 *
 *   base                         currentCallStack firstUnused           end
 *    |                                 |             |                   |
 *    V                                 V             V                   V
 *    |callstack| --- |callstack| --- |callstack| --- |                   |
 *          |  ^            |  ^            |
 *   0 <----'  `------------'  `------------'
 *   previous     previous        previous
 *
 * Both js::StackSpace and JSContext maintain a stack of callstacks, the top of
 * which is the "current callstack" for that thread or context, respectively.
 * Since different contexts can arbitrarily interleave execution in a single
 * thread, these stacks are different enough that a callstack needs both
 * "previousInThread" and "previousInContext".
 *
 * For example, in a single thread, a function in callstack C1 in a context CX1
 * may call out into C++ code that reenters the VM in a context CX2, which
 * creates a new callstack C2 in CX2, and CX1 may or may not equal CX2.
 *
 * Note that there is some structure to this interleaving of callstacks:
 *   1. the inclusion from callstacks in a context to callstacks in a thread
 *      preserves order (in terms of previousInContext and previousInThread,
 *      respectively).
 *   2. the mapping from stack frames to their containing callstack preserves
 *      order (in terms of down and previousInContext, respectively).
 */
class StackSpace
{
    Value *base;
#ifdef XP_WIN
    mutable Value *commitEnd;
#endif
    Value *end;
    CallStack *currentCallStack;

    /* Although guards are friends, XGuard should only call popX(). */
    friend class InvokeArgsGuard;
    JS_REQUIRES_STACK inline void popInvokeArgs(JSContext *cx, Value *vp);
    friend class InvokeFrameGuard;
    JS_REQUIRES_STACK void popInvokeFrame(JSContext *cx, CallStack *maybecs);
    friend class ExecuteFrameGuard;
    JS_REQUIRES_STACK void popExecuteFrame(JSContext *cx);

    /* Return a pointer to the first unused slot. */
    JS_REQUIRES_STACK
    inline Value *firstUnused() const;

    inline void assertIsCurrent(JSContext *cx) const;

    /*
     * Allocate nvals on the top of the stack, report error on failure.
     * N.B. the caller must ensure |from == firstUnused()|.
     */
    inline bool ensureSpace(JSContext *maybecx, Value *from, ptrdiff_t nvals) const;

#ifdef XP_WIN
    /* Commit more memory from the reserved stack space. */
    JS_FRIEND_API(bool) bumpCommit(Value *from, ptrdiff_t nvals) const;
#endif

  public:
    static const size_t CAPACITY_VALS   = 512 * 1024;
    static const size_t CAPACITY_BYTES  = CAPACITY_VALS * sizeof(Value);
    static const size_t COMMIT_VALS     = 16 * 1024;
    static const size_t COMMIT_BYTES    = COMMIT_VALS * sizeof(Value);

    /* Kept as a member of JSThreadData; cannot use constructor/destructor. */
    bool init();
    void finish();

#ifdef DEBUG
    template <class T>
    bool contains(T *t) const {
        char *v = (char *)t;
        JS_ASSERT(size_t(-1) - uintptr_t(t) >= sizeof(T));
        return v >= (char *)base && v + sizeof(T) <= (char *)end;
    }
#endif

    /*
     * When we LeaveTree, we need to rebuild the stack, which requires stack
     * allocation. There is no good way to handle an OOM for these allocations,
     * so this function checks that they cannot occur using the size of the
     * TraceNativeStorage as a conservative upper bound.
     */
    inline bool ensureEnoughSpaceToEnterTrace();

    /* +1 for slow native's stack frame. */
    static const ptrdiff_t MAX_TRACE_SPACE_VALS =
      MAX_NATIVE_STACK_SLOTS + MAX_CALL_STACK_ENTRIES * VALUES_PER_STACK_FRAME +
      (VALUES_PER_CALL_STACK + VALUES_PER_STACK_FRAME /* synthesized slow native */);

    /* Mark all callstacks, frames, and slots on the stack. */
    JS_REQUIRES_STACK void mark(JSTracer *trc);

    /*
     * For all three use cases below:
     *  - The boolean-valued functions call js_ReportOutOfScriptQuota on OOM.
     *  - The "get*Frame" functions do not change any global state, they just
     *    check OOM and return pointers to an uninitialized frame with the
     *    requested missing arguments/slots. Only once the "push*Frame"
     *    function has been called is global state updated. Thus, between
     *    "get*Frame" and "push*Frame", the frame and slots are unrooted.
     *  - The "push*Frame" functions will set fp->down; the caller needn't.
     *  - Functions taking "*Guard" arguments will use the guard's destructor
     *    to pop the allocation. The caller must ensure the guard has the
     *    appropriate lifetime.
     *  - The get*Frame functions put the 'nmissing' slots contiguously after
     *    the arguments.
     */

    /*
     * pushInvokeArgs allocates |argc + 2| rooted values that will be passed as
     * the arguments to js_Invoke. A single allocation can be used for multiple
     * js_Invoke calls. The InvokeArgumentsGuard passed to js_Invoke must come
     * from an immediately-enclosing (stack-wise) call to pushInvokeArgs.
     */
    JS_REQUIRES_STACK
    bool pushInvokeArgs(JSContext *cx, uintN argc, InvokeArgsGuard &ag);

    /* These functions are called inside js_Invoke, not js_Invoke clients. */
    bool getInvokeFrame(JSContext *cx, const InvokeArgsGuard &ag,
                        uintN nmissing, uintN nfixed,
                        InvokeFrameGuard &fg) const;

    JS_REQUIRES_STACK
    void pushInvokeFrame(JSContext *cx, const InvokeArgsGuard &ag,
                         InvokeFrameGuard &fg, JSFrameRegs &regs);

    /*
     * For the simpler case when arguments are allocated at the same time as
     * the frame and it is not necessary to have rooted argument values before
     * pushing the frame.
     */
    JS_REQUIRES_STACK
    bool getExecuteFrame(JSContext *cx, JSStackFrame *down,
                         uintN vplen, uintN nfixed,
                         ExecuteFrameGuard &fg) const;
    JS_REQUIRES_STACK
    void pushExecuteFrame(JSContext *cx, ExecuteFrameGuard &fg,
                          JSFrameRegs &regs, JSObject *initialVarObj);

    /*
     * Since RAII cannot be used for inline frames, callers must manually
     * call pushInlineFrame/popInlineFrame.
     */
    JS_REQUIRES_STACK
    inline JSStackFrame *getInlineFrame(JSContext *cx, Value *sp,
                                        uintN nmissing, uintN nfixed) const;

    JS_REQUIRES_STACK
    inline void pushInlineFrame(JSContext *cx, JSStackFrame *fp, jsbytecode *pc,
                                JSStackFrame *newfp);

    JS_REQUIRES_STACK
    inline void popInlineFrame(JSContext *cx, JSStackFrame *up, JSStackFrame *down);

    /*
     * For the special case of the slow native stack frame pushed and popped by
     * tracing deep bail logic.
     */
    JS_REQUIRES_STACK
    void getSynthesizedSlowNativeFrame(JSContext *cx, CallStack *&cs, JSStackFrame *&fp);

    JS_REQUIRES_STACK
    void pushSynthesizedSlowNativeFrame(JSContext *cx, CallStack *cs, JSStackFrame *fp,
                                        JSFrameRegs &regs);

    JS_REQUIRES_STACK
    void popSynthesizedSlowNativeFrame(JSContext *cx);

    /* Our privates leak into xpconnect, which needs a public symbol. */
    JS_REQUIRES_STACK
    JS_FRIEND_API(bool) pushInvokeArgsFriendAPI(JSContext *, uintN, InvokeArgsGuard &);

    CallStack *getCurrentCallStack() const { return currentCallStack; }
};

JS_STATIC_ASSERT(StackSpace::CAPACITY_VALS % StackSpace::COMMIT_VALS == 0);

/*
 * While |cx->fp|'s pc/sp are available in |cx->regs|, to compute the saved
 * value of pc/sp for any other frame, it is necessary to know about that
 * frame's up-frame. This iterator maintains this information when walking down
 * a chain of stack frames starting at |cx->fp|.
 *
 * Usage:
 *   for (FrameRegsIter i(cx); !i.done(); ++i)
 *     ... i.fp() ... i.sp() ... i.pc()
 */
class FrameRegsIter
{
    CallStack         *curcs;
    JSStackFrame      *curfp;
    Value             *cursp;
    jsbytecode        *curpc;

  public:
    JS_REQUIRES_STACK FrameRegsIter(JSContext *cx);

    bool done() const { return curfp == NULL; }
    FrameRegsIter &operator++();

    JSStackFrame *fp() const { return curfp; }
    Value *sp() const { return cursp; }
    jsbytecode *pc() const { return curpc; }
};

class AllFramesIter
{
    CallStack         *curcs;
    JSStackFrame      *curfp;

  public:
    JS_REQUIRES_STACK AllFramesIter(JSContext *cx);

    bool done() const { return curfp == NULL; }
    AllFramesIter &operator++();

    JSStackFrame *fp() const { return curfp; }
};

/* Holds the number of recording attemps for an address. */
typedef HashMap<jsbytecode*,
                size_t,
                DefaultHasher<jsbytecode*>,
                SystemAllocPolicy> RecordAttemptMap;

class Oracle;

/*
 * Trace monitor. Every JSThread (if JS_THREADSAFE) or JSRuntime (if not
 * JS_THREADSAFE) has an associated trace monitor that keeps track of loop
 * frequencies for all JavaScript code loaded into that runtime.
 */
struct TraceMonitor {
    /*
     * The context currently executing JIT-compiled code on this thread, or
     * NULL if none. Among other things, this can in certain cases prevent
     * last-ditch GC and suppress calls to JS_ReportOutOfMemory.
     *
     * !tracecx && !recorder: not on trace
     * !tracecx && recorder: recording
     * tracecx && !recorder: executing a trace
     * tracecx && recorder: executing inner loop, recording outer loop
     */
    JSContext               *tracecx;

    /*
     * Cached storage to use when executing on trace. While we may enter nested
     * traces, we always reuse the outer trace's storage, so never need more
     * than of these.
     */
    TraceNativeStorage      *storage;

    /*
     * There are 5 allocators here.  This might seem like overkill, but they
     * have different lifecycles, and by keeping them separate we keep the
     * amount of retained memory down significantly.  They are flushed (ie.
     * all the allocated memory is freed) periodically.
     *
     * - dataAlloc has the lifecycle of the monitor.  It's flushed only when
     *   the monitor is flushed.  It's used for fragments.
     *
     * - traceAlloc has the same flush lifecycle as the dataAlloc, but it is
     *   also *marked* when a recording starts and rewinds to the mark point
     *   if recording aborts.  So you can put things in it that are only
     *   reachable on a successful record/compile cycle like GuardRecords and
     *   SideExits.
     *
     * - tempAlloc is flushed after each recording, successful or not.  It's
     *   used to store LIR code and for all other elements in the LIR
     *   pipeline.
     *
     * - reTempAlloc is just like tempAlloc, but is used for regexp
     *   compilation in RegExpNativeCompiler rather than normal compilation in
     *   TraceRecorder.
     *
     * - codeAlloc has the same lifetime as dataAlloc, but its API is
     *   different (CodeAlloc vs. VMAllocator).  It's used for native code.
     *   It's also a good idea to keep code and data separate to avoid I-cache
     *   vs. D-cache issues.
     */
    VMAllocator*            dataAlloc;
    VMAllocator*            traceAlloc;
    VMAllocator*            tempAlloc;
    VMAllocator*            reTempAlloc;
    nanojit::CodeAlloc*     codeAlloc;
    nanojit::Assembler*     assembler;
    FrameInfoCache*         frameCache;

    Oracle*                 oracle;
    TraceRecorder*          recorder;

    GlobalState             globalStates[MONITOR_N_GLOBAL_STATES];
    TreeFragment*           vmfragments[FRAGMENT_TABLE_SIZE];
    RecordAttemptMap*       recordAttempts;

    /*
     * Maximum size of the code cache before we start flushing. 1/16 of this
     * size is used as threshold for the regular expression code cache.
     */
    uint32                  maxCodeCacheBytes;

    /*
     * If nonzero, do not flush the JIT cache after a deep bail. That would
     * free JITted code pages that we will later return to. Instead, set the
     * needFlush flag so that it can be flushed later.
     */
    JSBool                  needFlush;

    /*
     * Fragment map for the regular expression compiler.
     */
    REHashMap*              reFragments;

    // Cached temporary typemap to avoid realloc'ing every time we create one.
    // This must be used in only one place at a given time. It must be cleared
    // before use.
    TypeMap*                cachedTempTypeMap;

#ifdef DEBUG
    /* Fields needed for fragment/guard profiling. */
    nanojit::Seq<nanojit::Fragment*>* branches;
    uint32                  lastFragID;
    /*
     * profAlloc has a lifetime which spans exactly from js_InitJIT to
     * js_FinishJIT.
     */
    VMAllocator*            profAlloc;
    FragStatsMap*           profTab;
#endif

    /* Flush the JIT cache. */
    void flush();

    /* Mark all objects baked into native code in the code cache. */
    void mark(JSTracer *trc);

    bool outOfMemory() const;
};

} /* namespace js */

/*
 * N.B. JS_ON_TRACE(cx) is true if JIT code is on the stack in the current
 * thread, regardless of whether cx is the context in which that trace is
 * executing.  cx must be a context on the current thread.
 */
#ifdef JS_TRACER
# define JS_ON_TRACE(cx)            (JS_TRACE_MONITOR(cx).tracecx != NULL)
#else
# define JS_ON_TRACE(cx)            JS_FALSE
#endif

#ifdef DEBUG_brendan
# define JS_EVAL_CACHE_METERING     1
# define JS_FUNCTION_METERING       1
#endif

/* Number of potentially reusable scriptsToGC to search for the eval cache. */
#ifndef JS_EVAL_CACHE_SHIFT
# define JS_EVAL_CACHE_SHIFT        6
#endif
#define JS_EVAL_CACHE_SIZE          JS_BIT(JS_EVAL_CACHE_SHIFT)

#ifdef JS_EVAL_CACHE_METERING
# define EVAL_CACHE_METER_LIST(_)   _(probe), _(hit), _(step), _(noscope)
# define identity(x)                x

struct JSEvalCacheMeter {
    uint64 EVAL_CACHE_METER_LIST(identity);
};

# undef identity
#endif

#ifdef JS_FUNCTION_METERING
# define FUNCTION_KIND_METER_LIST(_)                                          \
                        _(allfun), _(heavy), _(nofreeupvar), _(onlyfreevar),  \
                        _(display), _(flat), _(setupvar), _(badfunarg)
# define identity(x)    x

struct JSFunctionMeter {
    int32 FUNCTION_KIND_METER_LIST(identity);
};

# undef identity
#endif

#define NATIVE_ITER_CACHE_LOG2  8
#define NATIVE_ITER_CACHE_MASK  JS_BITMASK(NATIVE_ITER_CACHE_LOG2)
#define NATIVE_ITER_CACHE_SIZE  JS_BIT(NATIVE_ITER_CACHE_LOG2)

struct JSPendingProxyOperation {
    JSPendingProxyOperation *next;
    JSObject *object;
};

struct JSThreadData {
    JSGCFreeLists       gcFreeLists;

    /* Keeper of the contiguous stack used by all contexts in this thread. */
    js::StackSpace      stackSpace;

    /*
     * Flag indicating that we are waiving any soft limits on the GC heap
     * because we want allocations to be infallible (except when we hit
     * a hard quota).
     */
    bool                waiveGCQuota;

    /*
     * The GSN cache is per thread since even multi-cx-per-thread embeddings
     * do not interleave js_GetSrcNote calls.
     */
    JSGSNCache          gsnCache;

    /* Property cache for faster call/get/set invocation. */
    js::PropertyCache   propertyCache;

#ifdef JS_TRACER
    /* Trace-tree JIT recorder/interpreter state. */
    js::TraceMonitor    traceMonitor;
#endif

#ifdef JS_METHODJIT
    js::mjit::ThreadData jmData;
#endif

    /* Lock-free hashed lists of scripts created by eval to garbage-collect. */
    JSScript            *scriptsToGC[JS_EVAL_CACHE_SIZE];

#ifdef JS_EVAL_CACHE_METERING
    JSEvalCacheMeter    evalCacheMeter;
#endif

    /* State used by dtoa.c. */
    DtoaState           *dtoaState;

    /* 
     * State used to cache some double-to-string conversions.  A stupid
     * optimization aimed directly at v8-splay.js, which stupidly converts
     * many doubles multiple times in a row.
     */
    struct {
        jsdouble d;
        jsint    base;
        JSString *s;        // if s==NULL, d and base are not valid
    } dtoaCache;

    /* Cached native iterators. */
    JSObject            *cachedNativeIterators[NATIVE_ITER_CACHE_SIZE];

    /* Base address of the native stack for the current thread. */
    jsuword             *nativeStackBase;

    /* List of currently pending operations on proxies. */
    JSPendingProxyOperation *pendingProxyOperation;

    js::ConservativeGCThreadData conservativeGC;

    bool init();
    void finish();
    void mark(JSTracer *trc);
    void purge(JSContext *cx);
};

#ifdef JS_THREADSAFE

/*
 * Structure uniquely representing a thread.  It holds thread-private data
 * that can be accessed without a global lock.
 */
struct JSThread {
    typedef js::HashMap<void *,
                        JSThread *,
                        js::DefaultHasher<void *>,
                        js::SystemAllocPolicy> Map;

    /* Linked list of all contexts in use on this thread. */
    JSCList             contextList;

    /* Opaque thread-id, from NSPR's PR_GetCurrentThread(). */
    void                *id;

    /* Indicates that the thread is waiting in ClaimTitle from jslock.cpp. */
    JSTitle             *titleToShare;

    /*
     * Thread-local version of JSRuntime.gcMallocBytes to avoid taking
     * locks on each JS_malloc.
     */
    ptrdiff_t           gcThreadMallocBytes;

    /*
     * This thread is inside js_GC, either waiting until it can start GC, or
     * waiting for GC to finish on another thread. This thread holds no locks;
     * other threads may steal titles from it.
     *
     * Protected by rt->gcLock.
     */
    bool                gcWaiting;

    /*
     * The context running the requests.
     */
    JSContext           *requestContext;

    /* Factored out of JSThread for !JS_THREADSAFE embedding in JSRuntime. */
    JSThreadData        data;
};

/*
 * Only when JSThread::gcThreadMallocBytes exhausts the following limit we
 * update JSRuntime::gcMallocBytes.
 * .
 */
const size_t JS_GC_THREAD_MALLOC_LIMIT = 1 << 19;

#define JS_THREAD_DATA(cx)      (&(cx)->thread->data)

extern JSThread *
js_CurrentThread(JSRuntime *rt);

/*
 * The function takes the GC lock and does not release in successful return.
 * On error (out of memory) the function releases the lock but delegates
 * the error reporting to the caller.
 */
extern JSBool
js_InitContextThread(JSContext *cx);

/*
 * On entrance the GC lock must be held and it will be held on exit.
 */
extern void
js_ClearContextThread(JSContext *cx);

#endif /* JS_THREADSAFE */

typedef enum JSDestroyContextMode {
    JSDCM_NO_GC,
    JSDCM_MAYBE_GC,
    JSDCM_FORCE_GC,
    JSDCM_NEW_FAILED
} JSDestroyContextMode;

typedef enum JSRuntimeState {
    JSRTS_DOWN,
    JSRTS_LAUNCHING,
    JSRTS_UP,
    JSRTS_LANDING
} JSRuntimeState;

typedef struct JSPropertyTreeEntry {
    JSDHashEntryHdr     hdr;
    JSScopeProperty     *child;
} JSPropertyTreeEntry;


namespace js {

typedef Vector<JSGCChunkInfo *, 32, SystemAllocPolicy> GCChunks;

struct GCPtrHasher
{
    typedef void *Lookup;
    
    static HashNumber hash(void *key) {
        return HashNumber(uintptr_t(key) >> JS_GCTHING_ZEROBITS);
    }

    static bool match(void *l, void *k) {
        return l == k;
    }
};

typedef HashMap<void *, uint32, GCPtrHasher, SystemAllocPolicy> GCLocks;

struct RootInfo {
    RootInfo() {}
    RootInfo(const char *name, JSGCRootType type) : name(name), type(type) {}
    const char *name;
    JSGCRootType type;
};

typedef js::HashMap<void *,
                    RootInfo,
                    js::DefaultHasher<void *>,
                    js::SystemAllocPolicy> RootedValueMap;

/* If HashNumber grows, need to change WrapperHasher. */
JS_STATIC_ASSERT(sizeof(HashNumber) == 4);
    
struct WrapperHasher
{
    typedef Value Lookup;

    static HashNumber hash(Value key) {
        uint64 bits = JSVAL_BITS(Jsvalify(key));
        return (uint32)bits ^ (uint32)(bits >> 32);
    }

    static bool match(const Value &l, const Value &k) {
        return l == k;
    }
};

typedef HashMap<Value, Value, WrapperHasher, SystemAllocPolicy> WrapperMap;

class AutoValueVector;
class AutoIdVector;

} /* namespace js */

struct JSCompartment {
    JSRuntime *rt;
    JSPrincipals *principals;
    void *data;
    bool marked;
    js::WrapperMap crossCompartmentWrappers;

    JSCompartment(JSRuntime *cx);
    ~JSCompartment();

    bool init();

    bool wrap(JSContext *cx, js::Value *vp);
    bool wrap(JSContext *cx, JSString **strp);
    bool wrap(JSContext *cx, JSObject **objp);
    bool wrapId(JSContext *cx, jsid *idp);
    bool wrap(JSContext *cx, js::PropertyOp *op);
    bool wrap(JSContext *cx, js::PropertyDescriptor *desc);
    bool wrap(JSContext *cx, js::AutoIdVector &props);
    bool wrapException(JSContext *cx);

    void sweep(JSContext *cx);
};

struct JSGCTracer : public JSTracer {
    uint32 color;
};

struct JSRuntime {
    /* Default compartment. */
    JSCompartment       *defaultCompartment;

    /* List of compartments (protected by the GC lock). */
    js::Vector<JSCompartment *, 0, js::SystemAllocPolicy> compartments;

    /* Runtime state, synchronized by the stateChange/gcLock condvar/lock. */
    JSRuntimeState      state;

    /* Context create/destroy callback. */
    JSContextCallback   cxCallback;

    /* Compartment create/destroy callback. */
    JSCompartmentCallback compartmentCallback;

    /*
     * Shape regenerated whenever a prototype implicated by an "add property"
     * property cache fill and induced trace guard has a readonly property or a
     * setter defined on it. This number proxies for the shapes of all objects
     * along the prototype chain of all objects in the runtime on which such an
     * add-property result has been cached/traced.
     *
     * See bug 492355 for more details.
     *
     * This comes early in JSRuntime to minimize the immediate format used by
     * trace-JITted code that reads it.
     */
    uint32              protoHazardShape;

    /* Garbage collector state, used by jsgc.c. */
    js::GCChunks        gcChunks;
    size_t              gcChunkCursor;
#ifdef DEBUG
    JSGCArena           *gcEmptyArenaList;
#endif
    JSGCArenaList       gcArenaList[FINALIZE_LIMIT];
    js::RootedValueMap  gcRootsHash;
    js::GCLocks         gcLocksHash;
    jsrefcount          gcKeepAtoms;
    size_t              gcBytes;
    size_t              gcLastBytes;
    size_t              gcMaxBytes;
    size_t              gcMaxMallocBytes;
    uint32              gcEmptyArenaPoolLifespan;
    uint32              gcNumber;
    JSGCTracer          *gcMarkingTracer;
    uint32              gcTriggerFactor;
    size_t              gcTriggerBytes;
    volatile JSBool     gcIsNeeded;
    volatile JSBool     gcFlushCodeCaches;

    /*
     * NB: do not pack another flag here by claiming gcPadding unless the new
     * flag is written only by the GC thread.  Atomic updates to packed bytes
     * are not guaranteed, so stores issued by one thread may be lost due to
     * unsynchronized read-modify-write cycles on other threads.
     */
    JSPackedBool        gcPoke;
    JSPackedBool        gcRunning;
    JSPackedBool        gcRegenShapes;

    /*
     * During gc, if rt->gcRegenShapes &&
     *   (scope->flags & JSScope::SHAPE_REGEN) == rt->gcRegenShapesScopeFlag,
     * then the scope's shape has already been regenerated during this GC.
     * To avoid having to sweep JSScopes, the bit's meaning toggles with each
     * shape-regenerating GC.
     *
     * FIXME Once scopes are GC'd (bug 505004), this will be obsolete.
     */
    uint8               gcRegenShapesScopeFlag;

#ifdef JS_GC_ZEAL
    jsrefcount          gcZeal;
#endif

    JSGCCallback        gcCallback;

    /*
     * Malloc counter to measure memory pressure for GC scheduling. It runs
     * from gcMaxMallocBytes down to zero.
     */
    ptrdiff_t           gcMallocBytes;

    /* See comments before DelayMarkingChildren is jsgc.cpp. */
    JSGCArena           *gcUnmarkedArenaStackTop;
#ifdef DEBUG
    size_t              gcMarkLaterCount;
#endif

#ifdef JS_THREADSAFE
    JSBackgroundThread  gcHelperThread;
#endif

    js::GCChunkAllocator    *gcChunkAllocator;
    
    void setCustomGCChunkAllocator(js::GCChunkAllocator *allocator) {
        JS_ASSERT(allocator);
        JS_ASSERT(state == JSRTS_DOWN);
        gcChunkAllocator = allocator;
    }

    /*
     * The trace operation and its data argument to trace embedding-specific
     * GC roots.
     */
    JSTraceDataOp       gcExtraRootsTraceOp;
    void                *gcExtraRootsData;

    /* Well-known numbers held for use by this runtime's contexts. */
    js::Value           NaNValue;
    js::Value           negativeInfinityValue;
    js::Value           positiveInfinityValue;

    js::DeflatedStringCache *deflatedStringCache;

    JSString            *emptyString;

    /* List of active contexts sharing this runtime; protected by gcLock. */
    JSCList             contextList;

    /* Per runtime debug hooks -- see jsprvtd.h and jsdbgapi.h. */
    JSDebugHooks        globalDebugHooks;

#ifdef JS_TRACER
    /* True if any debug hooks not supported by the JIT are enabled. */
    bool debuggerInhibitsJIT() const {
        return (globalDebugHooks.interruptHook ||
                globalDebugHooks.callHook ||
                globalDebugHooks.objectHook);
    }
#endif

    /* More debugging state, see jsdbgapi.c. */
    JSCList             trapList;
    JSCList             watchPointList;

    /* Client opaque pointers */
    void                *data;

#ifdef JS_THREADSAFE
    /* These combine to interlock the GC and new requests. */
    PRLock              *gcLock;
    PRCondVar           *gcDone;
    PRCondVar           *requestDone;
    uint32              requestCount;
    JSThread            *gcThread;

    /* Lock and owning thread pointer for JS_LOCK_RUNTIME. */
    PRLock              *rtLock;
#ifdef DEBUG
    void *              rtLockOwner;
#endif

    /* Used to synchronize down/up state change; protected by gcLock. */
    PRCondVar           *stateChange;

    /*
     * State for sharing single-threaded titles, once a second thread tries to
     * lock a title.  The titleSharingDone condvar is protected by rt->gcLock
     * to minimize number of locks taken in JS_EndRequest.
     *
     * The titleSharingTodo linked list is likewise "global" per runtime, not
     * one-list-per-context, to conserve space over all contexts, optimizing
     * for the likely case that titles become shared rarely, and among a very
     * small set of threads (contexts).
     */
    PRCondVar           *titleSharingDone;
    JSTitle             *titleSharingTodo;

/*
 * Magic terminator for the rt->titleSharingTodo linked list, threaded through
 * title->u.link.  This hack allows us to test whether a title is on the list
 * by asking whether title->u.link is non-null.  We use a large, likely bogus
 * pointer here to distinguish this value from any valid u.count (small int)
 * value.
 */
#define NO_TITLE_SHARING_TODO   ((JSTitle *) 0xfeedbeef)

    /*
     * Lock serializing trapList and watchPointList accesses, and count of all
     * mutations to trapList and watchPointList made by debugger threads.  To
     * keep the code simple, we define debuggerMutations for the thread-unsafe
     * case too.
     */
    PRLock              *debuggerLock;

    JSThread::Map       threads;
#endif /* JS_THREADSAFE */
    uint32              debuggerMutations;

    /*
     * Security callbacks set on the runtime are used by each context unless
     * an override is set on the context.
     */
    JSSecurityCallbacks *securityCallbacks;

    /*
     * Shared scope property tree, and arena-pool for allocating its nodes.
     * This really should be free of all locking overhead and allocated in
     * thread-local storage, hence the JS_PROPERTY_TREE(cx) macro.
     */
    js::PropertyTree    propertyTree;

#define JS_PROPERTY_TREE(cx) ((cx)->runtime->propertyTree)

    /*
     * The propertyRemovals counter is incremented for every JSScope::clear,
     * and for each JSScope::remove method call that frees a slot in an object.
     * See js_NativeGet and js_NativeSet in jsobj.cpp.
     */
    int32               propertyRemovals;

    /* Script filename table. */
    struct JSHashTable  *scriptFilenameTable;
    JSCList             scriptFilenamePrefixes;
#ifdef JS_THREADSAFE
    PRLock              *scriptFilenameTableLock;
#endif

    /* Number localization, used by jsnum.c */
    const char          *thousandsSeparator;
    const char          *decimalSeparator;
    const char          *numGrouping;

    /*
     * Weak references to lazily-created, well-known XML singletons.
     *
     * NB: Singleton objects must be carefully disconnected from the rest of
     * the object graph usually associated with a JSContext's global object,
     * including the set of standard class objects.  See jsxml.c for details.
     */
    JSObject            *anynameObject;
    JSObject            *functionNamespaceObject;

#ifndef JS_THREADSAFE
    JSThreadData        threadData;

#define JS_THREAD_DATA(cx)      (&(cx)->runtime->threadData)
#endif

    /*
     * Object shape (property cache structural type) identifier generator.
     *
     * Type 0 stands for the empty scope, and must not be regenerated due to
     * uint32 wrap-around. Since js_GenerateShape (in jsinterp.cpp) uses
     * atomic pre-increment, the initial value for the first typed non-empty
     * scope will be 1.
     *
     * If this counter overflows into SHAPE_OVERFLOW_BIT (in jsinterp.h), the
     * cache is disabled, to avoid aliasing two different types. It stays
     * disabled until a triggered GC at some later moment compresses live
     * types, minimizing rt->shapeGen in the process.
     */
    volatile uint32     shapeGen;

    /* Literal table maintained by jsatom.c functions. */
    JSAtomState         atomState;

    /*
     * Runtime-shared empty scopes for well-known built-in objects that lack
     * class prototypes (the usual locus of an emptyScope). Mnemonic: ABCDEW
     */
    JSEmptyScope          *emptyArgumentsScope;
    JSEmptyScope          *emptyBlockScope;
    JSEmptyScope          *emptyCallScope;
    JSEmptyScope          *emptyDeclEnvScope;
    JSEmptyScope          *emptyEnumeratorScope;
    JSEmptyScope          *emptyWithScope;

    /*
     * Various metering fields are defined at the end of JSRuntime. In this
     * way there is no need to recompile all the code that refers to other
     * fields of JSRuntime after enabling the corresponding metering macro.
     */
#ifdef JS_DUMP_ENUM_CACHE_STATS
    int32               nativeEnumProbes;
    int32               nativeEnumMisses;
# define ENUM_CACHE_METER(name)     JS_ATOMIC_INCREMENT(&cx->runtime->name)
#else
# define ENUM_CACHE_METER(name)     ((void) 0)
#endif

#ifdef JS_DUMP_LOOP_STATS
    /* Loop statistics, to trigger trace recording and compiling. */
    JSBasicStats        loopStats;
#endif

#ifdef DEBUG
    /* Function invocation metering. */
    jsrefcount          inlineCalls;
    jsrefcount          nativeCalls;
    jsrefcount          nonInlineCalls;
    jsrefcount          constructs;

    /* Title lock and scope property metering. */
    jsrefcount          claimAttempts;
    jsrefcount          claimedTitles;
    jsrefcount          deadContexts;
    jsrefcount          deadlocksAvoided;
    jsrefcount          liveScopes;
    jsrefcount          sharedTitles;
    jsrefcount          totalScopes;
    jsrefcount          liveScopeProps;
    jsrefcount          liveScopePropsPreSweep;
    jsrefcount          totalScopeProps;
    jsrefcount          livePropTreeNodes;
    jsrefcount          duplicatePropTreeNodes;
    jsrefcount          totalPropTreeNodes;
    jsrefcount          propTreeKidsChunks;

    /* String instrumentation. */
    jsrefcount          liveStrings;
    jsrefcount          totalStrings;
    jsrefcount          liveDependentStrings;
    jsrefcount          totalDependentStrings;
    jsrefcount          badUndependStrings;
    double              lengthSum;
    double              lengthSquaredSum;
    double              strdepLengthSum;
    double              strdepLengthSquaredSum;

    /* Script instrumentation. */
    jsrefcount          liveScripts;
    jsrefcount          totalScripts;
    jsrefcount          liveEmptyScripts;
    jsrefcount          totalEmptyScripts;
#endif /* DEBUG */

#ifdef JS_SCOPE_DEPTH_METER
    /*
     * Stats on runtime prototype chain lookups and scope chain depths, i.e.,
     * counts of objects traversed on a chain until the wanted id is found.
     */
    JSBasicStats        protoLookupDepthStats;
    JSBasicStats        scopeSearchDepthStats;

    /*
     * Stats on compile-time host environment and lexical scope chain lengths
     * (maximum depths).
     */
    JSBasicStats        hostenvScopeDepthStats;
    JSBasicStats        lexicalScopeDepthStats;
#endif

#ifdef JS_GCMETER
    JSGCStats           gcStats;
#endif

#ifdef JS_FUNCTION_METERING
    JSFunctionMeter     functionMeter;
    char                lastScriptFilename[1024];
#endif

    JSWrapObjectCallback wrapObjectCallback;

    JSRuntime();
    ~JSRuntime();

    bool init(uint32 maxbytes);

    void setGCTriggerFactor(uint32 factor);
    void setGCLastBytes(size_t lastBytes);

    void* malloc(size_t bytes) { return ::js_malloc(bytes); }

    void* calloc(size_t bytes) { return ::js_calloc(bytes); }

    void* realloc(void* p, size_t bytes) { return ::js_realloc(p, bytes); }

    void free(void* p) { ::js_free(p); }

    bool isGCMallocLimitReached() const { return gcMallocBytes <= 0; }

    void resetGCMallocBytes() { gcMallocBytes = ptrdiff_t(gcMaxMallocBytes); }

    void setGCMaxMallocBytes(size_t value) {
        /*
         * For compatibility treat any value that exceeds PTRDIFF_T_MAX to
         * mean that value.
         */
        gcMaxMallocBytes = (ptrdiff_t(value) >= 0) ? value : size_t(-1) >> 1;
        resetGCMallocBytes();
    }
};

/* Common macros to access thread-local caches in JSThread or JSRuntime. */
#define JS_GSN_CACHE(cx)        (JS_THREAD_DATA(cx)->gsnCache)
#define JS_PROPERTY_CACHE(cx)   (JS_THREAD_DATA(cx)->propertyCache)
#define JS_TRACE_MONITOR(cx)    (JS_THREAD_DATA(cx)->traceMonitor)
#define JS_METHODJIT_DATA(cx)   (JS_THREAD_DATA(cx)->jmData)
#define JS_SCRIPTS_TO_GC(cx)    (JS_THREAD_DATA(cx)->scriptsToGC)

#ifdef JS_EVAL_CACHE_METERING
# define EVAL_CACHE_METER(x)    (JS_THREAD_DATA(cx)->evalCacheMeter.x++)
#else
# define EVAL_CACHE_METER(x)    ((void) 0)
#endif

#ifdef DEBUG
# define JS_RUNTIME_METER(rt, which)    JS_ATOMIC_INCREMENT(&(rt)->which)
# define JS_RUNTIME_UNMETER(rt, which)  JS_ATOMIC_DECREMENT(&(rt)->which)
#else
# define JS_RUNTIME_METER(rt, which)    /* nothing */
# define JS_RUNTIME_UNMETER(rt, which)  /* nothing */
#endif

#define JS_KEEP_ATOMS(rt)   JS_ATOMIC_INCREMENT(&(rt)->gcKeepAtoms);
#define JS_UNKEEP_ATOMS(rt) JS_ATOMIC_DECREMENT(&(rt)->gcKeepAtoms);

#ifdef JS_ARGUMENT_FORMATTER_DEFINED
/*
 * Linked list mapping format strings for JS_{Convert,Push}Arguments{,VA} to
 * formatter functions.  Elements are sorted in non-increasing format string
 * length order.
 */
struct JSArgumentFormatMap {
    const char          *format;
    size_t              length;
    JSArgumentFormatter formatter;
    JSArgumentFormatMap *next;
};
#endif

/*
 * Key and entry types for the JSContext.resolvingTable hash table, typedef'd
 * here because all consumers need to see these declarations (and not just the
 * typedef names, as would be the case for an opaque pointer-to-typedef'd-type
 * declaration), along with cx->resolvingTable.
 */
typedef struct JSResolvingKey {
    JSObject            *obj;
    jsid                id;
} JSResolvingKey;

typedef struct JSResolvingEntry {
    JSDHashEntryHdr     hdr;
    JSResolvingKey      key;
    uint32              flags;
} JSResolvingEntry;

#define JSRESFLAG_LOOKUP        0x1     /* resolving id from lookup */
#define JSRESFLAG_WATCH         0x2     /* resolving id from watch */
#define JSRESOLVE_INFER         0xffff  /* infer bits from current bytecode */

extern const JSDebugHooks js_NullDebugHooks;  /* defined in jsdbgapi.cpp */

namespace js {
class AutoGCRooter;
}

struct JSRegExpStatics {
    JSContext   *cx;
    JSString    *input;         /* input string to match (perl $_, GC root) */
    JSBool      multiline;      /* whether input contains newlines (perl $*) */
    JSSubString lastMatch;      /* last string matched (perl $&) */
    JSSubString lastParen;      /* last paren matched (perl $+) */
    JSSubString leftContext;    /* input to left of last match (perl $`) */
    JSSubString rightContext;   /* input to right of last match (perl $') */
    js::Vector<JSSubString> parens; /* last set of parens matched (perl $1, $2) */

    JSRegExpStatics(JSContext *cx) : cx(cx), parens(cx) {}

    bool copy(const JSRegExpStatics& other);
    void clearRoots();
    void clear();
};

struct JSContext
{
    explicit JSContext(JSRuntime *rt);

    /*
     * If this flag is non-zero, we were asked to interrupt execution as soon
     * as possible. The bits below describe the reason.
     */
    volatile jsword     interruptFlags;

    static const jsword INTERRUPT_OPERATION_CALLBACK = 0x1;

    /* JSRuntime contextList linkage. */
    JSCList             link;

    /* Runtime version control identifier. */
    uint16              version;

    /* Per-context options. */
    uint32              options;            /* see jsapi.h for JSOPTION_* */

    /* Locale specific callbacks for string conversion. */
    JSLocaleCallbacks   *localeCallbacks;

    /*
     * cx->resolvingTable is non-null and non-empty if we are initializing
     * standard classes lazily, or if we are otherwise recursing indirectly
     * from js_LookupProperty through a Class.resolve hook.  It is used to
     * limit runaway recursion (see jsapi.c and jsobj.c).
     */
    JSDHashTable        *resolvingTable;

    /*
     * True if generating an error, to prevent runaway recursion.
     * NB: generatingError packs with throwing below.
     */
    JSPackedBool        generatingError;

    /* Exception state -- the exception member is a GC root by definition. */
<<<<<<< HEAD
    JSBool              throwing;           /* is there a pending exception? */
=======
    JSPackedBool        throwing;           /* is there a pending exception? */
>>>>>>> 602a8fad
    js::Value           exception;          /* most-recently-thrown exception */

    /* Limit pointer for checking native stack consumption during recursion. */
    jsuword             stackLimit;

    /* Quota on the size of arenas used to compile and execute scripts. */
    size_t              scriptStackQuota;

    /* Data shared by threads in an address space. */
    JSRuntime *const    runtime;

    /* GC heap compartment. */
    JSCompartment       *compartment;

    /* Currently executing frame, set by stack operations. */
    JS_REQUIRES_STACK
    JSStackFrame        *fp;

    /*
     * Currently executing frame's regs, set by stack operations.
     * |fp != NULL| iff |regs != NULL| (although regs->pc can be NULL)
     */
    JS_REQUIRES_STACK
    JSFrameRegs         *regs;

  public:
    friend class js::StackSpace;
    friend bool js::Interpret(JSContext *);

    /* 'fp' and 'regs' must only be changed by calling these functions. */
    void setCurrentFrame(JSStackFrame *fp) {
        this->fp = fp;
    }

    void setCurrentRegs(JSFrameRegs *regs) {
        this->regs = regs;
    }

    /* Temporary arena pool used while compiling and decompiling. */
    JSArenaPool         tempPool;

    /* Top-level object and pointer to top stack frame's scope chain. */
    JSObject            *globalObject;

    /* Storage to root recently allocated GC things and script result. */
    JSWeakRoots         weakRoots;

    /* Regular expression class statics. */
    JSRegExpStatics     regExpStatics;

    /* State for object and array toSource conversion. */
    JSSharpObjectMap    sharpObjectMap;
    js::HashSet<JSObject *> busyArrays;

    /* Argument formatter support for JS_{Convert,Push}Arguments{,VA}. */
    JSArgumentFormatMap *argumentFormatMap;

    /* Last message string and trace file for debugging. */
    char                *lastMessage;
#ifdef DEBUG
    void                *tracefp;
    jsbytecode          *tracePrevPc;
#endif

    /* Per-context optional error reporter. */
    JSErrorReporter     errorReporter;

    /* Branch callback. */
    JSOperationCallback operationCallback;

    /* Interpreter activation count. */
    uintN               interpLevel;

    /* Client opaque pointers. */
    void                *data;
    void                *data2;

  private:
    /* Linked list of callstacks. See CallStack. */
    js::CallStack       *currentCallStack;

  public:
    void assertCallStacksInSync() const {
#ifdef DEBUG
        if (fp) {
            JS_ASSERT(currentCallStack->isActive());
            if (js::CallStack *prev = currentCallStack->getPreviousInContext())
                JS_ASSERT(!prev->isActive());
        } else {
            JS_ASSERT_IF(currentCallStack, !currentCallStack->isActive());
        }
#endif
    }

    /* Return whether this context has an active callstack. */
    bool hasActiveCallStack() const {
        assertCallStacksInSync();
        return !!fp;
    }

    /* Assuming there is an active callstack, return it. */
    js::CallStack *activeCallStack() const {
        JS_ASSERT(hasActiveCallStack());
        return currentCallStack;
    }

    /* Return the current callstack, which may or may not be active. */
    js::CallStack *getCurrentCallStack() const {
        assertCallStacksInSync();
        return currentCallStack;
    }

    /* Add the given callstack to the list as the new active callstack. */
    void pushCallStackAndFrame(js::CallStack *newcs, JSStackFrame *newfp,
                               JSFrameRegs &regs);

    /* Remove the active callstack and make the next callstack active. */
    void popCallStackAndFrame();

    /* Mark the top callstack as suspended, without pushing a new one. */
    void saveActiveCallStack();

    /* Undoes calls to suspendTopCallStack. */
    void restoreCallStack();

    /*
     * Perform a linear search of all frames in all callstacks in the given context
     * for the given frame, returning the callstack, if found, and null otherwise.
     */
    js::CallStack *containingCallStack(const JSStackFrame *target);

#ifdef JS_THREADSAFE
    JSThread            *thread;
    jsrefcount          requestDepth;
    /* Same as requestDepth but ignoring JS_SuspendRequest/JS_ResumeRequest */
    jsrefcount          outstandingRequests;
    JSContext           *prevRequestContext;
    jsrefcount          prevRequestDepth;
# ifdef DEBUG
    unsigned            checkRequestDepth;
# endif    

    JSTitle             *lockedSealedTitle; /* weak ref, for low-cost sealed
                                               title locking */
    JSCList             threadLinks;        /* JSThread contextList linkage */

#define CX_FROM_THREAD_LINKS(tl) \
    ((JSContext *)((char *)(tl) - offsetof(JSContext, threadLinks)))
#endif

    /* Stack of thread-stack-allocated GC roots. */
    js::AutoGCRooter   *autoGCRooters;

    /* Debug hooks associated with the current context. */
    const JSDebugHooks  *debugHooks;

    /* Security callbacks that override any defined on the runtime. */
    JSSecurityCallbacks *securityCallbacks;

    /* Pinned regexp pool used for regular expressions. */
    JSArenaPool         regexpPool;

    /* Stored here to avoid passing it around as a parameter. */
    uintN               resolveFlags;

    /* Random number generator state, used by jsmath.cpp. */
    int64               rngSeed;

    /* Location to stash the iteration value between JSOP_MOREITER and JSOP_FOR*. */
    js::Value           iterValue;

#ifdef JS_TRACER
    /*
     * State for the current tree execution.  bailExit is valid if the tree has
     * called back into native code via a _FAIL builtin and has not yet bailed,
     * else garbage (NULL in debug builds).
     */
    js::TracerState     *tracerState;
    js::VMSideExit      *bailExit;

    /*
     * True if traces may be executed. Invariant: The value of jitEnabled is
     * always equal to the expression in updateJITEnabled below.
     *
     * This flag and the fields accessed by updateJITEnabled are written only
     * in runtime->gcLock, to avoid race conditions that would leave the wrong
     * value in jitEnabled. (But the interpreter reads this without
     * locking. That can race against another thread setting debug hooks, but
     * we always read cx->debugHooks without locking anyway.)
     */
    bool                 jitEnabled;
#endif

    /* Caller must be holding runtime->gcLock. */
    void updateJITEnabled() {
#ifdef JS_TRACER
        jitEnabled = ((options & JSOPTION_JIT) &&
                      (debugHooks == &js_NullDebugHooks ||
                       (debugHooks == &runtime->globalDebugHooks &&
                        !runtime->debuggerInhibitsJIT())));
#endif
    }

    DSTOffsetCache dstOffsetCache;

    /* List of currently active non-escaping enumerators (for-in). */
    JSObject *enumerators;

  private:
    /*
     * To go from a live generator frame (on the stack) to its generator object
     * (see comment js_FloatingFrameIfGenerator), we maintain a stack of active
     * generators, pushing and popping when entering and leaving generator
     * frames, respectively.
     */
    js::Vector<JSGenerator *, 2, js::SystemAllocPolicy> genStack;

  public:
    /* Return the generator object for the given generator frame. */
    JSGenerator *generatorFor(JSStackFrame *fp) const;

    /* Early OOM-check. */
    inline bool ensureGeneratorStackSpace();

    bool enterGenerator(JSGenerator *gen) {
        return genStack.append(gen);
    }

    void leaveGenerator(JSGenerator *gen) {
        JS_ASSERT(genStack.back() == gen);
        genStack.popBack();
    }

#ifdef JS_THREADSAFE
    /*
     * The sweep task for this context.
     */
    js::BackgroundSweepTask *gcSweepTask;
#endif

    ptrdiff_t &getMallocCounter() {
#ifdef JS_THREADSAFE
        return thread->gcThreadMallocBytes;
#else
        return runtime->gcMallocBytes;
#endif
    }

    /*
     * Call this after allocating memory held by GC things, to update memory
     * pressure counters or report the OOM error if necessary.
     */
    inline void updateMallocCounter(void *p, size_t nbytes) {
        JS_ASSERT(ptrdiff_t(nbytes) >= 0);
        ptrdiff_t &counter = getMallocCounter();
        counter -= ptrdiff_t(nbytes);
        if (!p || counter <= 0)
            checkMallocGCPressure(p);
    }

    /*
     * Call this after successfully allocating memory held by GC things, to
     * update memory pressure counters.
     */
    inline void updateMallocCounter(size_t nbytes) {
        JS_ASSERT(ptrdiff_t(nbytes) >= 0);
        ptrdiff_t &counter = getMallocCounter();
        counter -= ptrdiff_t(nbytes);
        if (counter <= 0) {
            /*
             * Use 1 as an arbitrary non-null pointer indicating successful
             * allocation.
             */
            checkMallocGCPressure(reinterpret_cast<void *>(jsuword(1)));
        }
    }

    inline void* malloc(size_t bytes) {
        JS_ASSERT(bytes != 0);
        void *p = runtime->malloc(bytes);
        updateMallocCounter(p, bytes);
        return p;
    }

    inline void* mallocNoReport(size_t bytes) {
        JS_ASSERT(bytes != 0);
        void *p = runtime->malloc(bytes);
        if (!p)
            return NULL;
        updateMallocCounter(bytes);
        return p;
    }

    inline void* calloc(size_t bytes) {
        JS_ASSERT(bytes != 0);
        void *p = runtime->calloc(bytes);
        updateMallocCounter(p, bytes);
        return p;
    }

    inline void* realloc(void* p, size_t bytes) {
        void *orig = p;
        p = runtime->realloc(p, bytes);

        /*
         * For compatibility we do not account for realloc that increases
         * previously allocated memory.
         */
        updateMallocCounter(p, orig ? 0 : bytes);
        return p;
    }

    inline void free(void* p) {
#ifdef JS_THREADSAFE
        if (gcSweepTask) {
            gcSweepTask->freeLater(p);
            return;
        }
#endif
        runtime->free(p);
    }

    /*
     * In the common case that we'd like to allocate the memory for an object
     * with cx->malloc/free, we cannot use overloaded C++ operators (no
     * placement delete).  Factor the common workaround into one place.
     */
#define CREATE_BODY(parms)                                                    \
    void *memory = this->malloc(sizeof(T));                                   \
    if (!memory)                                                              \
        return NULL;                                                          \
    return new(memory) T parms;

    template <class T>
    JS_ALWAYS_INLINE T *create() {
        CREATE_BODY(())
    }

    template <class T, class P1>
    JS_ALWAYS_INLINE T *create(const P1 &p1) {
        CREATE_BODY((p1))
    }

    template <class T, class P1, class P2>
    JS_ALWAYS_INLINE T *create(const P1 &p1, const P2 &p2) {
        CREATE_BODY((p1, p2))
    }

    template <class T, class P1, class P2, class P3>
    JS_ALWAYS_INLINE T *create(const P1 &p1, const P2 &p2, const P3 &p3) {
        CREATE_BODY((p1, p2, p3))
    }
#undef CREATE_BODY

    template <class T>
    JS_ALWAYS_INLINE void destroy(T *p) {
        p->~T();
        this->free(p);
    }

    bool isConstructing();

    void purge();

    js::StackSpace &stack() const {
        return JS_THREAD_DATA(this)->stackSpace;
    }

#ifdef DEBUG
    void assertValidStackDepth(uintN depth) {
        JS_ASSERT(0 <= regs->sp - fp->base());
        JS_ASSERT(depth <= uintptr_t(regs->sp - fp->base()));
    }
#else
    void assertValidStackDepth(uintN /*depth*/) {}
#endif

private:

    /*
     * The allocation code calls the function to indicate either OOM failure
     * when p is null or that a memory pressure counter has reached some
     * threshold when p is not null. The function takes the pointer and not
     * a boolean flag to minimize the amount of code in its inlined callers.
     */
    JS_FRIEND_API(void) checkMallocGCPressure(void *p);
};

JS_ALWAYS_INLINE JSObject *
JSStackFrame::varobj(js::CallStack *cs) const
{
    JS_ASSERT(cs->contains(this));
    return fun ? callobj : cs->getInitialVarObj();
}

JS_ALWAYS_INLINE JSObject *
JSStackFrame::varobj(JSContext *cx) const
{
    JS_ASSERT(cx->activeCallStack()->contains(this));
    return fun ? callobj : cx->activeCallStack()->getInitialVarObj();
}

JS_ALWAYS_INLINE jsbytecode *
JSStackFrame::pc(JSContext *cx) const
{
    JS_ASSERT(cx->containingCallStack(this) != NULL);
    return cx->fp == this ? cx->regs->pc : savedPC;
}

/*
 * InvokeArgsGuard is used outside the JS engine (where jscntxtinlines.h is
 * not included). To avoid visibility issues, force members inline.
 */
namespace js {

JS_ALWAYS_INLINE void
StackSpace::popInvokeArgs(JSContext *cx, Value *vp)
{
    JS_ASSERT(!currentCallStack->inContext());
    currentCallStack = currentCallStack->getPreviousInThread();
}

JS_ALWAYS_INLINE
InvokeArgsGuard::InvokeArgsGuard()
  : cx(NULL), cs(NULL), vp(NULL)
{}

JS_ALWAYS_INLINE
InvokeArgsGuard::InvokeArgsGuard(Value *vp, uintN argc)
  : cx(NULL), cs(NULL), vp(vp), argc(argc)
{}

JS_ALWAYS_INLINE
InvokeArgsGuard::~InvokeArgsGuard()
{
    if (!cs)
        return;
    JS_ASSERT(cs == cx->stack().getCurrentCallStack());
    cx->stack().popInvokeArgs(cx, vp);
}

} /* namespace js */

#ifdef JS_THREADSAFE
# define JS_THREAD_ID(cx)       ((cx)->thread ? (cx)->thread->id : 0)
#endif

#if defined JS_THREADSAFE && defined DEBUG

namespace js {

class AutoCheckRequestDepth {
    JSContext *cx;
  public:
    AutoCheckRequestDepth(JSContext *cx) : cx(cx) { cx->checkRequestDepth++; }

    ~AutoCheckRequestDepth() {
        JS_ASSERT(cx->checkRequestDepth != 0);
        cx->checkRequestDepth--;
    }
};

}

# define CHECK_REQUEST(cx)                                                  \
    JS_ASSERT((cx)->requestDepth || (cx)->thread == (cx)->runtime->gcThread);\
    AutoCheckRequestDepth _autoCheckRequestDepth(cx);

#else
# define CHECK_REQUEST(cx)       ((void)0)
#endif

static inline uintN
FramePCOffset(JSContext *cx, JSStackFrame* fp)
{
    return uintN((fp->imacpc ? fp->imacpc : fp->pc(cx)) - fp->script->code);
}

static inline JSAtom **
FrameAtomBase(JSContext *cx, JSStackFrame *fp)
{
    return fp->imacpc
           ? COMMON_ATOMS_START(&cx->runtime->atomState)
           : fp->script->atomMap.vector;
}

namespace js {

class AutoGCRooter {
  public:
    AutoGCRooter(JSContext *cx, ptrdiff_t tag)
      : down(cx->autoGCRooters), tag(tag), context(cx)
    {
        JS_ASSERT(this != cx->autoGCRooters);
        cx->autoGCRooters = this;
    }

    ~AutoGCRooter() {
        JS_ASSERT(this == context->autoGCRooters);
        context->autoGCRooters = down;
    }

    /* Implemented in jsgc.cpp. */
    inline void trace(JSTracer *trc);

#ifdef __GNUC__
# pragma GCC visibility push(default)
#endif
    friend void ::js_TraceContext(JSTracer *trc, JSContext *acx);
#ifdef __GNUC__
# pragma GCC visibility pop
#endif

  protected:
    AutoGCRooter * const down;

    /*
     * Discriminates actual subclass of this being used.  If non-negative, the
     * subclass roots an array of values of the length stored in this field.
     * If negative, meaning is indicated by the corresponding value in the enum
     * below.  Any other negative value indicates some deeper problem such as
     * memory corruption.
     */
    ptrdiff_t tag;

    JSContext * const context;

    enum {
        JSVAL =        -1, /* js::AutoValueRooter */
        SPROP =        -2, /* js::AutoScopePropertyRooter */
        WEAKROOTS =    -3, /* js::AutoSaveWeakRoots */
        PARSER =       -4, /* js::Parser */
        SCRIPT =       -5, /* js::AutoScriptRooter */
        ENUMERATOR =   -6, /* js::AutoEnumStateRooter */
        IDARRAY =      -7, /* js::AutoIdArray */
        DESCRIPTORS =  -8, /* js::AutoPropDescArrayRooter */
        NAMESPACES =   -9, /* js::AutoNamespaceArray */
        XML =         -10, /* js::AutoXMLRooter */
        OBJECT =      -11, /* js::AutoObjectRooter */
        ID =          -12, /* js::AutoIdRooter */
        VALVECTOR =   -13, /* js::AutoValueVector */
        DESCRIPTOR =  -14, /* js::AutoPropertyDescriptorRooter */
        STRING =      -15, /* js::AutoStringRooter */
        IDVECTOR =    -16  /* js::AutoIdVector */
    };

    private:
    /* No copy or assignment semantics. */
    AutoGCRooter(AutoGCRooter &ida);
    void operator=(AutoGCRooter &ida);
};

class AutoPreserveWeakRoots : private AutoGCRooter
{
  public:
    explicit AutoPreserveWeakRoots(JSContext *cx
                                   JS_GUARD_OBJECT_NOTIFIER_PARAM)
      : AutoGCRooter(cx, WEAKROOTS), savedRoots(cx->weakRoots)
    {
        JS_GUARD_OBJECT_NOTIFIER_INIT;
    }

    ~AutoPreserveWeakRoots()
    {
        context->weakRoots = savedRoots;
    }

    friend void AutoGCRooter::trace(JSTracer *trc);

  private:
    JSWeakRoots savedRoots;
    JS_DECL_USE_GUARD_OBJECT_NOTIFIER
};

/* FIXME(bug 332648): Move this into a public header. */
class AutoValueRooter : private AutoGCRooter
{
  public:
    explicit AutoValueRooter(JSContext *cx
                             JS_GUARD_OBJECT_NOTIFIER_PARAM)
      : AutoGCRooter(cx, JSVAL), val(js::NullValue())
    {
        JS_GUARD_OBJECT_NOTIFIER_INIT;
    }

    AutoValueRooter(JSContext *cx, const Value &v
                    JS_GUARD_OBJECT_NOTIFIER_PARAM)
      : AutoGCRooter(cx, JSVAL), val(v)
    {
        JS_GUARD_OBJECT_NOTIFIER_INIT;
    }

    AutoValueRooter(JSContext *cx, jsval v
                    JS_GUARD_OBJECT_NOTIFIER_PARAM)
      : AutoGCRooter(cx, JSVAL), val(js::Valueify(v))
    {
        JS_GUARD_OBJECT_NOTIFIER_INIT;
    }

    /*
     * If you are looking for Object* overloads, use AutoObjectRooter instead;
     * rooting Object*s as a js::Value requires discerning whether or not it is
     * a function object. Also, AutoObjectRooter is smaller.
     */

    void set(Value v) {
        JS_ASSERT(tag == JSVAL);
        val = v;
    }

    void set(jsval v) {
        JS_ASSERT(tag == JSVAL);
        val = js::Valueify(v);
    }

    const Value &value() const {
        JS_ASSERT(tag == JSVAL);
        return val;
    }

    Value *addr() {
        JS_ASSERT(tag == JSVAL);
        return &val;
    }

    const jsval &jsval_value() const {
        JS_ASSERT(tag == JSVAL);
        return Jsvalify(val);
    }

    jsval *jsval_addr() {
        JS_ASSERT(tag == JSVAL);
        return Jsvalify(&val);
    }

    friend void AutoGCRooter::trace(JSTracer *trc);

  private:
    Value val;
    JS_DECL_USE_GUARD_OBJECT_NOTIFIER
};

class AutoObjectRooter : private AutoGCRooter {
  public:
    AutoObjectRooter(JSContext *cx, JSObject *obj = NULL
                     JS_GUARD_OBJECT_NOTIFIER_PARAM)
      : AutoGCRooter(cx, OBJECT), obj(obj)
    {
        JS_GUARD_OBJECT_NOTIFIER_INIT;
    }

    void setObject(JSObject *obj) {
        this->obj = obj;
    }

    JSObject * object() const {
        return obj;
    }

    JSObject ** addr() {
        return &obj;
    }

    friend void AutoGCRooter::trace(JSTracer *trc);

  private:
    JSObject *obj;
    JS_DECL_USE_GUARD_OBJECT_NOTIFIER
};

class AutoStringRooter : private AutoGCRooter {
  public:
    AutoStringRooter(JSContext *cx, JSString *str = NULL
                     JS_GUARD_OBJECT_NOTIFIER_PARAM)
      : AutoGCRooter(cx, STRING), str(str)
    {
        JS_GUARD_OBJECT_NOTIFIER_INIT;
    }

    void setString(JSString *str) {
        this->str = str;
    }

    JSString * string() const {
        return str;
    }

    JSString ** addr() {
        return &str;
    }

    friend void AutoGCRooter::trace(JSTracer *trc);

  private:
    JSString *str;
    JS_DECL_USE_GUARD_OBJECT_NOTIFIER
};

class AutoArrayRooter : private AutoGCRooter {
  public:
    AutoArrayRooter(JSContext *cx, size_t len, Value *vec
                    JS_GUARD_OBJECT_NOTIFIER_PARAM)
      : AutoGCRooter(cx, len), array(vec)
    {
        JS_GUARD_OBJECT_NOTIFIER_INIT;
        JS_ASSERT(tag >= 0);
    }

    AutoArrayRooter(JSContext *cx, size_t len, jsval *vec
                    JS_GUARD_OBJECT_NOTIFIER_PARAM)
      : AutoGCRooter(cx, len), array(Valueify(vec))
    {
        JS_GUARD_OBJECT_NOTIFIER_INIT;
        JS_ASSERT(tag >= 0);
    }

    void changeLength(size_t newLength) {
        tag = ptrdiff_t(newLength);
        JS_ASSERT(tag >= 0);
    }

    void changeArray(Value *newArray, size_t newLength) {
        changeLength(newLength);
        array = newArray;
    }

    Value *array;

    friend void AutoGCRooter::trace(JSTracer *trc);

  private:
    JS_DECL_USE_GUARD_OBJECT_NOTIFIER
};

class AutoScopePropertyRooter : private AutoGCRooter {
  public:
    AutoScopePropertyRooter(JSContext *cx, JSScopeProperty *sprop
                            JS_GUARD_OBJECT_NOTIFIER_PARAM)
      : AutoGCRooter(cx, SPROP), sprop(sprop)
    {
        JS_GUARD_OBJECT_NOTIFIER_INIT;
    }

    friend void AutoGCRooter::trace(JSTracer *trc);

  private:
    JSScopeProperty * const sprop;
    JS_DECL_USE_GUARD_OBJECT_NOTIFIER
};

class AutoScriptRooter : private AutoGCRooter {
  public:
    AutoScriptRooter(JSContext *cx, JSScript *script
                     JS_GUARD_OBJECT_NOTIFIER_PARAM)
      : AutoGCRooter(cx, SCRIPT), script(script)
    {
        JS_GUARD_OBJECT_NOTIFIER_INIT;
    }

    void setScript(JSScript *script) {
        this->script = script;
    }

    friend void AutoGCRooter::trace(JSTracer *trc);

  private:
    JSScript *script;
    JS_DECL_USE_GUARD_OBJECT_NOTIFIER
};

class AutoIdRooter : private AutoGCRooter
{
  public:
    explicit AutoIdRooter(JSContext *cx, jsid id = INT_TO_JSID(0)
                          JS_GUARD_OBJECT_NOTIFIER_PARAM)
      : AutoGCRooter(cx, ID), id_(id)
    {
        JS_GUARD_OBJECT_NOTIFIER_INIT;
    }

    jsid id() {
        return id_;
    }

    jsid * addr() {
        return &id_;
    }

    friend void AutoGCRooter::trace(JSTracer *trc);

  private:
    jsid id_;
    JS_DECL_USE_GUARD_OBJECT_NOTIFIER
};

class AutoIdArray : private AutoGCRooter {
  public:
    AutoIdArray(JSContext *cx, JSIdArray *ida JS_GUARD_OBJECT_NOTIFIER_PARAM)
      : AutoGCRooter(cx, IDARRAY), idArray(ida)
    {
        JS_GUARD_OBJECT_NOTIFIER_INIT;
    }
    ~AutoIdArray() {
        if (idArray)
            JS_DestroyIdArray(context, idArray);
    }
    bool operator!() {
        return idArray == NULL;
    }
    jsid operator[](size_t i) const {
        JS_ASSERT(idArray);
        JS_ASSERT(i < size_t(idArray->length));
        return idArray->vector[i];
    }
    size_t length() const {
         return idArray->length;
    }

    friend void AutoGCRooter::trace(JSTracer *trc);

    JSIdArray *steal() {
        JSIdArray *copy = idArray;
        idArray = NULL;
        return copy;
    }

  protected:
    inline void trace(JSTracer *trc);

  private:
    JSIdArray * idArray;
    JS_DECL_USE_GUARD_OBJECT_NOTIFIER

    /* No copy or assignment semantics. */
    AutoIdArray(AutoIdArray &ida);
    void operator=(AutoIdArray &ida);
};

/* The auto-root for enumeration object and its state. */
class AutoEnumStateRooter : private AutoGCRooter
{
  public:
    AutoEnumStateRooter(JSContext *cx, JSObject *obj
                        JS_GUARD_OBJECT_NOTIFIER_PARAM)
      : AutoGCRooter(cx, ENUMERATOR), obj(obj), stateValue()
    {
        JS_GUARD_OBJECT_NOTIFIER_INIT;
        JS_ASSERT(obj);
    }

    ~AutoEnumStateRooter() {
        if (!stateValue.isNull()) {
#ifdef DEBUG
            JSBool ok =
#endif
            obj->enumerate(context, JSENUMERATE_DESTROY, &stateValue, 0);
            JS_ASSERT(ok);
        }
    }

    friend void AutoGCRooter::trace(JSTracer *trc);

    const Value &state() const { return stateValue; }
    Value *addr() { return &stateValue; }

  protected:
    void trace(JSTracer *trc) {
        JS_CALL_OBJECT_TRACER(trc, obj, "js::AutoEnumStateRooter.obj");
    }

    JSObject * const obj;

  private:
    Value stateValue;
    JS_DECL_USE_GUARD_OBJECT_NOTIFIER
};

#ifdef JS_HAS_XML_SUPPORT
class AutoXMLRooter : private AutoGCRooter {
  public:
    AutoXMLRooter(JSContext *cx, JSXML *xml)
      : AutoGCRooter(cx, XML), xml(xml)
    {
        JS_ASSERT(xml);
    }

    friend void AutoGCRooter::trace(JSTracer *trc);

  private:
    JSXML * const xml;
};
#endif /* JS_HAS_XML_SUPPORT */

class AutoLockGC {
private:
    JSRuntime *rt;
public:
    explicit AutoLockGC(JSRuntime *rt) : rt(rt) { JS_LOCK_GC(rt); }
    ~AutoLockGC() { JS_UNLOCK_GC(rt); }
};

class AutoUnlockGC {
private:
    JSRuntime *rt;
public:
    explicit AutoUnlockGC(JSRuntime *rt) : rt(rt) { JS_UNLOCK_GC(rt); }
    ~AutoUnlockGC() { JS_LOCK_GC(rt); }
};

class AutoKeepAtoms {
    JSRuntime *rt;
  public:
    explicit AutoKeepAtoms(JSRuntime *rt) : rt(rt) { JS_KEEP_ATOMS(rt); }
    ~AutoKeepAtoms() { JS_UNKEEP_ATOMS(rt); }
};

} /* namespace js */

class JSAutoResolveFlags
{
  public:
    JSAutoResolveFlags(JSContext *cx, uintN flags
                       JS_GUARD_OBJECT_NOTIFIER_PARAM)
      : mContext(cx), mSaved(cx->resolveFlags)
    {
        JS_GUARD_OBJECT_NOTIFIER_INIT;
        cx->resolveFlags = flags;
    }

    ~JSAutoResolveFlags() { mContext->resolveFlags = mSaved; }

  private:
    JSContext *mContext;
    uintN mSaved;
    JS_DECL_USE_GUARD_OBJECT_NOTIFIER
};

/*
 * Slightly more readable macros for testing per-context option settings (also
 * to hide bitset implementation detail).
 *
 * JSOPTION_XML must be handled specially in order to propagate from compile-
 * to run-time (from cx->options to script->version/cx->version).  To do that,
 * we copy JSOPTION_XML from cx->options into cx->version as JSVERSION_HAS_XML
 * whenever options are set, and preserve this XML flag across version number
 * changes done via the JS_SetVersion API.
 *
 * But when executing a script or scripted function, the interpreter changes
 * cx->version, including the XML flag, to script->version.  Thus JSOPTION_XML
 * is a compile-time option that causes a run-time version change during each
 * activation of the compiled script.  That version change has the effect of
 * changing JS_HAS_XML_OPTION, so that any compiling done via eval enables XML
 * support.  If an XML-enabled script or function calls a non-XML function,
 * the flag bit will be cleared during the callee's activation.
 *
 * Note that JS_SetVersion API calls never pass JSVERSION_HAS_XML or'd into
 * that API's version parameter.
 *
 * Note also that script->version must contain this XML option flag in order
 * for XDR'ed scripts to serialize and deserialize with that option preserved
 * for detection at run-time.  We can't copy other compile-time options into
 * script->version because that would break backward compatibility (certain
 * other options, e.g. JSOPTION_VAROBJFIX, are analogous to JSOPTION_XML).
 */
#define JS_HAS_OPTION(cx,option)        (((cx)->options & (option)) != 0)
#define JS_HAS_STRICT_OPTION(cx)        JS_HAS_OPTION(cx, JSOPTION_STRICT)
#define JS_HAS_WERROR_OPTION(cx)        JS_HAS_OPTION(cx, JSOPTION_WERROR)
#define JS_HAS_COMPILE_N_GO_OPTION(cx)  JS_HAS_OPTION(cx, JSOPTION_COMPILE_N_GO)
#define JS_HAS_ATLINE_OPTION(cx)        JS_HAS_OPTION(cx, JSOPTION_ATLINE)

#define JSVERSION_MASK                  0x0FFF  /* see JSVersion in jspubtd.h */
#define JSVERSION_HAS_XML               0x1000  /* flag induced by XML option */
#define JSVERSION_ANONFUNFIX            0x2000  /* see jsapi.h, the comments
                                                   for JSOPTION_ANONFUNFIX */

#define JSVERSION_NUMBER(cx)            ((JSVersion)((cx)->version &          \
                                                     JSVERSION_MASK))
#define JS_HAS_XML_OPTION(cx)           ((cx)->version & JSVERSION_HAS_XML || \
                                         JSVERSION_NUMBER(cx) >= JSVERSION_1_6)

extern JSThreadData *
js_CurrentThreadData(JSRuntime *rt);

extern JSBool
js_InitThreads(JSRuntime *rt);

extern void
js_FinishThreads(JSRuntime *rt);

extern void
js_PurgeThreads(JSContext *cx);

namespace js {

#ifdef JS_THREADSAFE

/* Iterator over JSThreadData from all JSThread instances. */
class ThreadDataIter : public JSThread::Map::Range
{
  public:
    ThreadDataIter(JSRuntime *rt) : JSThread::Map::Range(rt->threads.all()) {}

    JSThreadData *threadData() const {
        return &front().value->data;
    }
};

#else /* !JS_THREADSAFE */

class ThreadDataIter
{
    JSRuntime *runtime;
    bool done;
  public:
    ThreadDataIter(JSRuntime *rt) : runtime(rt), done(false) {}

    bool empty() const {
        return done;
    }

    void popFront() {
        JS_ASSERT(!done);
        done = true;
    }

    JSThreadData *threadData() const {
        JS_ASSERT(!done);
        return &runtime->threadData;
    }
};

#endif  /* !JS_THREADSAFE */

} /* namespace js */

/*
 * Ensures the JSOPTION_XML and JSOPTION_ANONFUNFIX bits of cx->options are
 * reflected in cx->version, since each bit must travel with a script that has
 * it set.
 */
extern void
js_SyncOptionsToVersion(JSContext *cx);

/*
 * Common subroutine of JS_SetVersion and js_SetVersion, to update per-context
 * data that depends on version.
 */
extern void
js_OnVersionChange(JSContext *cx);

/*
 * Unlike the JS_SetVersion API, this function stores JSVERSION_HAS_XML and
 * any future non-version-number flags induced by compiler options.
 */
extern void
js_SetVersion(JSContext *cx, JSVersion version);

/*
 * Create and destroy functions for JSContext, which is manually allocated
 * and exclusively owned.
 */
extern JSContext *
js_NewContext(JSRuntime *rt, size_t stackChunkSize);

extern void
js_DestroyContext(JSContext *cx, JSDestroyContextMode mode);

/*
 * Return true if cx points to a context in rt->contextList, else return false.
 * NB: the caller (see jslock.c:ClaimTitle) must hold rt->gcLock.
 */
extern JSBool
js_ValidContextPointer(JSRuntime *rt, JSContext *cx);

static JS_INLINE JSContext *
js_ContextFromLinkField(JSCList *link)
{
    JS_ASSERT(link);
    return (JSContext *) ((uint8 *) link - offsetof(JSContext, link));
}

/*
 * If unlocked, acquire and release rt->gcLock around *iterp update; otherwise
 * the caller must be holding rt->gcLock.
 */
extern JSContext *
js_ContextIterator(JSRuntime *rt, JSBool unlocked, JSContext **iterp);

/*
 * Iterate through contexts with active requests. The caller must be holding
 * rt->gcLock in case of a thread-safe build, or otherwise guarantee that the
 * context list is not alternated asynchroniously.
 */
extern JS_FRIEND_API(JSContext *)
js_NextActiveContext(JSRuntime *, JSContext *);

/*
 * Class.resolve and watchpoint recursion damping machinery.
 */
extern JSBool
js_StartResolving(JSContext *cx, JSResolvingKey *key, uint32 flag,
                  JSResolvingEntry **entryp);

extern void
js_StopResolving(JSContext *cx, JSResolvingKey *key, uint32 flag,
                 JSResolvingEntry *entry, uint32 generation);

/*
 * Report an exception, which is currently realized as a printf-style format
 * string and its arguments.
 */
typedef enum JSErrNum {
#define MSG_DEF(name, number, count, exception, format) \
    name = number,
#include "js.msg"
#undef MSG_DEF
    JSErr_Limit
} JSErrNum;

extern JS_FRIEND_API(const JSErrorFormatString *)
js_GetErrorMessage(void *userRef, const char *locale, const uintN errorNumber);

#ifdef va_start
extern JSBool
js_ReportErrorVA(JSContext *cx, uintN flags, const char *format, va_list ap);

extern JSBool
js_ReportErrorNumberVA(JSContext *cx, uintN flags, JSErrorCallback callback,
                       void *userRef, const uintN errorNumber,
                       JSBool charArgs, va_list ap);

extern JSBool
js_ExpandErrorArguments(JSContext *cx, JSErrorCallback callback,
                        void *userRef, const uintN errorNumber,
                        char **message, JSErrorReport *reportp,
                        bool charArgs, va_list ap);
#endif

extern void
js_ReportOutOfMemory(JSContext *cx);

/*
 * Report that cx->scriptStackQuota is exhausted.
 */
void
js_ReportOutOfScriptQuota(JSContext *cx);

extern void
js_ReportOverRecursed(JSContext *cx);

extern JS_FRIEND_API(void)
js_ReportAllocationOverflow(JSContext *cx);

#define JS_CHECK_RECURSION(cx, onerror)                                       \
    JS_BEGIN_MACRO                                                            \
        int stackDummy_;                                                      \
                                                                              \
        if (!JS_CHECK_STACK_SIZE(cx, stackDummy_)) {                          \
            js_ReportOverRecursed(cx);                                        \
            onerror;                                                          \
        }                                                                     \
    JS_END_MACRO

/*
 * Report an exception using a previously composed JSErrorReport.
 * XXXbe remove from "friend" API
 */
extern JS_FRIEND_API(void)
js_ReportErrorAgain(JSContext *cx, const char *message, JSErrorReport *report);

extern void
js_ReportIsNotDefined(JSContext *cx, const char *name);

/*
 * Report an attempt to access the property of a null or undefined value (v).
 */
extern JSBool
js_ReportIsNullOrUndefined(JSContext *cx, intN spindex, const js::Value &v,
                           JSString *fallback);

extern void
js_ReportMissingArg(JSContext *cx, const js::Value &v, uintN arg);

/*
 * Report error using js_DecompileValueGenerator(cx, spindex, v, fallback) as
 * the first argument for the error message. If the error message has less
 * then 3 arguments, use null for arg1 or arg2.
 */
extern JSBool
js_ReportValueErrorFlags(JSContext *cx, uintN flags, const uintN errorNumber,
                         intN spindex, const js::Value &v, JSString *fallback,
                         const char *arg1, const char *arg2);

#define js_ReportValueError(cx,errorNumber,spindex,v,fallback)                \
    ((void)js_ReportValueErrorFlags(cx, JSREPORT_ERROR, errorNumber,          \
                                    spindex, v, fallback, NULL, NULL))

#define js_ReportValueError2(cx,errorNumber,spindex,v,fallback,arg1)          \
    ((void)js_ReportValueErrorFlags(cx, JSREPORT_ERROR, errorNumber,          \
                                    spindex, v, fallback, arg1, NULL))

#define js_ReportValueError3(cx,errorNumber,spindex,v,fallback,arg1,arg2)     \
    ((void)js_ReportValueErrorFlags(cx, JSREPORT_ERROR, errorNumber,          \
                                    spindex, v, fallback, arg1, arg2))

extern JSErrorFormatString js_ErrorFormatString[JSErr_Limit];

/*
 * See JS_SetThreadStackLimit in jsapi.c, where we check that the stack
 * grows in the expected direction.
 */
#if JS_STACK_GROWTH_DIRECTION > 0
# define JS_CHECK_STACK_SIZE(cx, lval)  ((jsuword)&(lval) < (cx)->stackLimit)
#else
# define JS_CHECK_STACK_SIZE(cx, lval)  ((jsuword)&(lval) > (cx)->stackLimit)
#endif

/*
 * If the operation callback flag was set, call the operation callback.
 * This macro can run the full GC. Return true if it is OK to continue and
 * false otherwise.
 */
#define JS_CHECK_OPERATION_LIMIT(cx) \
    (!((cx)->interruptFlags & JSContext::INTERRUPT_OPERATION_CALLBACK) || \
     js_InvokeOperationCallback(cx))

/*
 * Invoke the operation callback and return false if the current execution
 * is to be terminated.
 */
extern JSBool
js_InvokeOperationCallback(JSContext *cx);

#ifndef JS_THREADSAFE
# define js_TriggerAllOperationCallbacks(rt, gcLocked) \
    js_TriggerAllOperationCallbacks (rt)
#endif

void
js_TriggerAllOperationCallbacks(JSRuntime *rt, JSBool gcLocked);

extern JSBool
js_HandleExecutionInterrupt(JSContext *cx);

extern JSStackFrame *
js_GetScriptedCaller(JSContext *cx, JSStackFrame *fp);

extern jsbytecode*
js_GetCurrentBytecodePC(JSContext* cx);

extern bool
js_CurrentPCIsInImacro(JSContext *cx);

namespace js {

#ifdef JS_TRACER
/*
 * Reconstruct the JS stack and clear cx->tracecx. We must be currently in a
 * _FAIL builtin from trace on cx or another context on the same thread. The
 * machine code for the trace remains on the C stack when js_DeepBail returns.
 *
 * Implemented in jstracer.cpp.
 */
JS_FORCES_STACK JS_FRIEND_API(void)
DeepBail(JSContext *cx);
#endif

static JS_FORCES_STACK JS_INLINE void
LeaveTrace(JSContext *cx)
{
#ifdef JS_TRACER
    if (JS_ON_TRACE(cx))
        DeepBail(cx);
#endif
}

static JS_INLINE void
LeaveTraceIfGlobalObject(JSContext *cx, JSObject *obj)
{
    if (obj->fslots[JSSLOT_PARENT].isNull())
        LeaveTrace(cx);
}

static JS_INLINE JSBool
CanLeaveTrace(JSContext *cx)
{
    JS_ASSERT(JS_ON_TRACE(cx));
#ifdef JS_TRACER
    return cx->bailExit != NULL;
#else
    return JS_FALSE;
#endif
}

<<<<<<< HEAD
/*
 * Search the call stack for the nearest frame with static level targetLevel.
 * @param baseFrame If not provided, the context's current frame is used.
 */
static JS_INLINE JSStackFrame *
FindFrameAtLevel(JSContext *cx, uint16 targetLevel, JSStackFrame * const baseFrame = NULL)
{
    JSStackFrame *it = baseFrame ? baseFrame : cx->fp;
    JS_ASSERT(it && it->script);
    while (it->script->staticLevel != targetLevel) {
        it = it->down;
        JS_ASSERT(it && it->script);
    }
    return it;
}

=======
>>>>>>> 602a8fad
extern void
SetPendingException(JSContext *cx, const Value &v);

} /* namespace js */

/*
 * Get the current cx->fp, first lazily instantiating stack frames if needed.
 * (Do not access cx->fp directly except in JS_REQUIRES_STACK code.)
 *
 * Defined in jstracer.cpp if JS_TRACER is defined.
 */
static JS_FORCES_STACK JS_INLINE JSStackFrame *
js_GetTopStackFrame(JSContext *cx)
{
    js::LeaveTrace(cx);
    return cx->fp;
}

static JS_INLINE JSBool
js_IsPropertyCacheDisabled(JSContext *cx)
{
    return cx->runtime->shapeGen >= js::SHAPE_OVERFLOW_BIT;
}

static JS_INLINE uint32
js_RegenerateShapeForGC(JSContext *cx)
{
    JS_ASSERT(cx->runtime->gcRunning);
    JS_ASSERT(cx->runtime->gcRegenShapes);

    /*
     * Under the GC, compared with js_GenerateShape, we don't need to use
     * atomic increments but we still must make sure that after an overflow
     * the shape stays such.
     */
    uint32 shape = cx->runtime->shapeGen;
    shape = (shape + 1) | (shape & js::SHAPE_OVERFLOW_BIT);
    cx->runtime->shapeGen = shape;
    return shape;
}

namespace js {

inline void *
ContextAllocPolicy::malloc(size_t bytes)
{
    return cx->malloc(bytes);
}

inline void
ContextAllocPolicy::free(void *p)
{
    cx->free(p);
}

inline void *
ContextAllocPolicy::realloc(void *p, size_t bytes)
{
    return cx->realloc(p, bytes);
}

inline void
ContextAllocPolicy::reportAllocOverflow() const
{
    js_ReportAllocationOverflow(cx);
}

class AutoValueVector : private AutoGCRooter
{
  public:
    explicit AutoValueVector(JSContext *cx
                             JS_GUARD_OBJECT_NOTIFIER_PARAM)
        : AutoGCRooter(cx, VALVECTOR), vector(cx)
    {
        JS_GUARD_OBJECT_NOTIFIER_INIT;
    }

    size_t length() const { return vector.length(); }

    bool append(const Value &v) { return vector.append(v); }

    void popBack() { vector.popBack(); }

    bool growBy(size_t inc) {
        return vector.growBy(inc);
    }

    bool resize(size_t newLength) {
        return vector.resize(newLength);
    }

    bool reserve(size_t newLength) {
        return vector.reserve(newLength);
    }

    Value &operator[](size_t i) { return vector[i]; }
    const Value &operator[](size_t i) const { return vector[i]; }

    const Value *begin() const { return vector.begin(); }
    Value *begin() { return vector.begin(); }

    const Value *end() const { return vector.end(); }
    Value *end() { return vector.end(); }

    const Value &back() const { return vector.back(); }

    friend void AutoGCRooter::trace(JSTracer *trc);
    
  private:
    Vector<Value, 8> vector;
    JS_DECL_USE_GUARD_OBJECT_NOTIFIER
};

class AutoIdVector : private AutoGCRooter
{
  public:
    explicit AutoIdVector(JSContext *cx
                          JS_GUARD_OBJECT_NOTIFIER_PARAM)
        : AutoGCRooter(cx, IDVECTOR), vector(cx)
    {
        JS_GUARD_OBJECT_NOTIFIER_INIT;
    }
<<<<<<< HEAD

    size_t length() const { return vector.length(); }

    bool append(jsid id) { return vector.append(id); }

    void popBack() { vector.popBack(); }

    bool growBy(size_t inc) {
        return vector.growBy(inc);
    }

    bool resize(size_t newLength) {
        return vector.resize(newLength);
    }

    bool reserve(size_t newLength) {
        return vector.reserve(newLength);
    }

    jsid &operator[](size_t i) { return vector[i]; }
    const jsid &operator[](size_t i) const { return vector[i]; }

    const jsid *begin() const { return vector.begin(); }
    jsid *begin() { return vector.begin(); }

    const jsid *end() const { return vector.end(); }
    jsid *end() { return vector.end(); }

=======

    size_t length() const { return vector.length(); }

    bool append(jsid id) { return vector.append(id); }

    void popBack() { vector.popBack(); }

    bool growBy(size_t inc) {
        return vector.growBy(inc);
    }

    bool resize(size_t newLength) {
        return vector.resize(newLength);
    }

    bool reserve(size_t newLength) {
        return vector.reserve(newLength);
    }

    jsid &operator[](size_t i) { return vector[i]; }
    const jsid &operator[](size_t i) const { return vector[i]; }

    const jsid *begin() const { return vector.begin(); }
    jsid *begin() { return vector.begin(); }

    const jsid *end() const { return vector.end(); }
    jsid *end() { return vector.end(); }

>>>>>>> 602a8fad
    const jsid &back() const { return vector.back(); }

    friend void AutoGCRooter::trace(JSTracer *trc);
    
  private:
    Vector<jsid, 8> vector;
    JS_DECL_USE_GUARD_OBJECT_NOTIFIER
};

JSIdArray *
NewIdArray(JSContext *cx, jsint length);

static JS_ALWAYS_INLINE void
MakeValueRangeGCSafe(Value *vec, uintN len)
{
    PodZero(vec, len);
}

static JS_ALWAYS_INLINE void
MakeValueRangeGCSafe(Value *beg, Value *end)
{
    PodZero(beg, end - beg);
<<<<<<< HEAD
}

static JS_ALWAYS_INLINE void
SetValueRangeToUndefined(Value *beg, Value *end)
{
    for (Value *v = beg; v != end; ++v)
        v->setUndefined();
}

static JS_ALWAYS_INLINE void
=======
}

static JS_ALWAYS_INLINE void
SetValueRangeToUndefined(Value *beg, Value *end)
{
    for (Value *v = beg; v != end; ++v)
        v->setUndefined();
}

static JS_ALWAYS_INLINE void
>>>>>>> 602a8fad
SetValueRangeToUndefined(Value *vec, uintN len)
{
    return SetValueRangeToUndefined(vec, vec + len);
}

static JS_ALWAYS_INLINE void
SetValueRangeToNull(Value *beg, Value *end)
{
    for (Value *v = beg; v != end; ++v)
        v->setNull();
}

static JS_ALWAYS_INLINE void
SetValueRangeToNull(Value *vec, uintN len)
{
    return SetValueRangeToNull(vec, vec + len);
}

} /* namespace js */

#ifdef _MSC_VER
#pragma warning(pop)
#pragma warning(pop)
#endif

#ifdef JS_UNDEFD_MOZALLOC_WRAPPERS
#  include "mozilla/mozalloc_macro_wrappers.h"
#endif

#endif /* jscntxt_h___ */<|MERGE_RESOLUTION|>--- conflicted
+++ resolved
@@ -651,6 +651,9 @@
     inline Value *firstUnused() const;
 
     inline void assertIsCurrent(JSContext *cx) const;
+#ifdef DEBUG
+    CallStack *getCurrentCallStack() const { return currentCallStack; }
+#endif
 
     /*
      * Allocate nvals on the top of the stack, report error on failure.
@@ -777,8 +780,6 @@
     /* Our privates leak into xpconnect, which needs a public symbol. */
     JS_REQUIRES_STACK
     JS_FRIEND_API(bool) pushInvokeArgsFriendAPI(JSContext *, uintN, InvokeArgsGuard &);
-
-    CallStack *getCurrentCallStack() const { return currentCallStack; }
 };
 
 JS_STATIC_ASSERT(StackSpace::CAPACITY_VALS % StackSpace::COMMIT_VALS == 0);
@@ -809,20 +810,6 @@
     JSStackFrame *fp() const { return curfp; }
     Value *sp() const { return cursp; }
     jsbytecode *pc() const { return curpc; }
-};
-
-class AllFramesIter
-{
-    CallStack         *curcs;
-    JSStackFrame      *curfp;
-
-  public:
-    JS_REQUIRES_STACK AllFramesIter(JSContext *cx);
-
-    bool done() const { return curfp == NULL; }
-    AllFramesIter &operator++();
-
-    JSStackFrame *fp() const { return curfp; }
 };
 
 /* Holds the number of recording attemps for an address. */
@@ -1755,11 +1742,7 @@
     JSPackedBool        generatingError;
 
     /* Exception state -- the exception member is a GC root by definition. */
-<<<<<<< HEAD
     JSBool              throwing;           /* is there a pending exception? */
-=======
-    JSPackedBool        throwing;           /* is there a pending exception? */
->>>>>>> 602a8fad
     js::Value           exception;          /* most-recently-thrown exception */
 
     /* Limit pointer for checking native stack consumption during recursion. */
@@ -3054,7 +3037,6 @@
 #endif
 }
 
-<<<<<<< HEAD
 /*
  * Search the call stack for the nearest frame with static level targetLevel.
  * @param baseFrame If not provided, the context's current frame is used.
@@ -3071,8 +3053,6 @@
     return it;
 }
 
-=======
->>>>>>> 602a8fad
 extern void
 SetPendingException(JSContext *cx, const Value &v);
 
@@ -3195,7 +3175,6 @@
     {
         JS_GUARD_OBJECT_NOTIFIER_INIT;
     }
-<<<<<<< HEAD
 
     size_t length() const { return vector.length(); }
 
@@ -3224,36 +3203,6 @@
     const jsid *end() const { return vector.end(); }
     jsid *end() { return vector.end(); }
 
-=======
-
-    size_t length() const { return vector.length(); }
-
-    bool append(jsid id) { return vector.append(id); }
-
-    void popBack() { vector.popBack(); }
-
-    bool growBy(size_t inc) {
-        return vector.growBy(inc);
-    }
-
-    bool resize(size_t newLength) {
-        return vector.resize(newLength);
-    }
-
-    bool reserve(size_t newLength) {
-        return vector.reserve(newLength);
-    }
-
-    jsid &operator[](size_t i) { return vector[i]; }
-    const jsid &operator[](size_t i) const { return vector[i]; }
-
-    const jsid *begin() const { return vector.begin(); }
-    jsid *begin() { return vector.begin(); }
-
-    const jsid *end() const { return vector.end(); }
-    jsid *end() { return vector.end(); }
-
->>>>>>> 602a8fad
     const jsid &back() const { return vector.back(); }
 
     friend void AutoGCRooter::trace(JSTracer *trc);
@@ -3276,7 +3225,6 @@
 MakeValueRangeGCSafe(Value *beg, Value *end)
 {
     PodZero(beg, end - beg);
-<<<<<<< HEAD
 }
 
 static JS_ALWAYS_INLINE void
@@ -3287,18 +3235,6 @@
 }
 
 static JS_ALWAYS_INLINE void
-=======
-}
-
-static JS_ALWAYS_INLINE void
-SetValueRangeToUndefined(Value *beg, Value *end)
-{
-    for (Value *v = beg; v != end; ++v)
-        v->setUndefined();
-}
-
-static JS_ALWAYS_INLINE void
->>>>>>> 602a8fad
 SetValueRangeToUndefined(Value *vec, uintN len)
 {
     return SetValueRangeToUndefined(vec, vec + len);
