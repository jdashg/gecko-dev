/* -*- Mode: C++; tab-width: 4; indent-tabs-mode: nil; c-basic-offset: 4 -*-
 *
 * ***** BEGIN LICENSE BLOCK *****
 * Version: MPL 1.1/GPL 2.0/LGPL 2.1
 *
 * The contents of this file are subject to the Mozilla Public License Version
 * 1.1 (the "License"); you may not use this file except in compliance with
 * the License. You may obtain a copy of the License at
 * http://www.mozilla.org/MPL/
 *
 * Software distributed under the License is distributed on an "AS IS" basis,
 * WITHOUT WARRANTY OF ANY KIND, either express or implied. See the License
 * for the specific language governing rights and limitations under the
 * License.
 *
 * The Original Code is SpiderMonkey code.
 *
 * The Initial Developer of the Original Code is
 * Mozilla Corporation.
 * Portions created by the Initial Developer are Copyright (C) 2010
 * the Initial Developer. All Rights Reserved.
 *
 * Contributor(s):
 *
 *
 * Alternatively, the contents of this file may be used under the terms of
 * either of the GNU General Public License Version 2 or later (the "GPL"),
 * or the GNU Lesser General Public License Version 2.1 or later (the "LGPL"),
 * in which case the provisions of the GPL or the LGPL are applicable instead
 * of those above. If you wish to allow use of your version of this file only
 * under the terms of either the GPL or the LGPL, and not to allow others to
 * use your version of this file under the terms of the MPL, indicate your
 * decision by deleting the provisions above and replace them with the notice
 * and other provisions required by the GPL or the LGPL. If you do not delete
 * the provisions above, a recipient may use your version of this file under
 * the terms of any one of the MPL, the GPL or the LGPL.
 *
 * ***** END LICENSE BLOCK ***** */

#ifndef jscompartment_h___
#define jscompartment_h___

#include "mozilla/Attributes.h"

#include "jsclist.h"
#include "jscntxt.h"
#include "jsfun.h"
#include "jsgc.h"
#include "jsobj.h"
#include "jsscope.h"
#include "vm/GlobalObject.h"
#include "vm/RegExpObject.h"

#ifdef _MSC_VER
#pragma warning(push)
#pragma warning(disable:4251) /* Silence warning about JS_FRIEND_API and data members. */
#endif

namespace js {

/* Defined in jsapi.cpp */
extern Class dummy_class;

<<<<<<< HEAD
namespace ion {
    class IonCompartment;
}

} /* namespace js */

#ifndef JS_EVAL_CACHE_SHIFT
# define JS_EVAL_CACHE_SHIFT        6
#endif

/* Number of buckets in the hash of eval scripts. */
#define JS_EVAL_CACHE_SIZE          JS_BIT(JS_EVAL_CACHE_SHIFT)

namespace js {

class NativeIterCache {
    static const size_t SIZE = size_t(1) << 8;
    
    /* Cached native iterators. */
    JSObject            *data[SIZE];

    static size_t getIndex(uint32_t key) {
        return size_t(key) % SIZE;
    }

  public:
    /* Native iterator most recently started. */
    JSObject            *last;

    NativeIterCache()
      : last(NULL) {
        PodArrayZero(data);
    }

    void purge() {
        PodArrayZero(data);
        last = NULL;
    }

    JSObject *get(uint32_t key) const {
        return data[getIndex(key)];
    }

    void set(uint32_t key, JSObject *iterobj) {
        data[getIndex(key)] = iterobj;
    }
};

class MathCache;

=======
>>>>>>> 26e8d3a7
/*
 * A single-entry cache for some base-10 double-to-string conversions. This
 * helps date-format-xparb.js.  It also avoids skewing the results for
 * v8-splay.js when measured by the SunSpider harness, where the splay tree
 * initialization (which includes many repeated double-to-string conversions)
 * is erroneously included in the measurement; see bug 562553.
 */
class DtoaCache {
    double        d;
    int         base;
    JSFixedString *s;      // if s==NULL, d and base are not valid
  public:
    DtoaCache() : s(NULL) {}
    void purge() { s = NULL; }

    JSFixedString *lookup(int base, double d) {
        return this->s && base == this->base && d == this->d ? this->s : NULL;
    }

    void cache(int base, double d, JSFixedString *s) {
        this->base = base;
        this->d = d;
        this->s = s;
    }

};

/* If HashNumber grows, need to change WrapperHasher. */
JS_STATIC_ASSERT(sizeof(HashNumber) == 4);

struct WrapperHasher
{
    typedef Value Lookup;

    static HashNumber hash(Value key) {
        JS_ASSERT(!IsPoisonedValue(key));
        uint64_t bits = JSVAL_TO_IMPL(key).asBits;
        return uint32_t(bits) ^ uint32_t(bits >> 32);
    }

    static bool match(const Value &l, const Value &k) { return l == k; }
};

typedef HashMap<Value, ReadBarrieredValue, WrapperHasher, SystemAllocPolicy> WrapperMap;

} /* namespace js */

namespace JS {
struct TypeInferenceSizes;
}

struct JSCompartment
{
    JSRuntime                    *rt;
    JSPrincipals                 *principals;

    js::gc::ArenaLists           arenas;

    bool                         needsBarrier_;

    bool needsBarrier() const {
        return needsBarrier_;
    }

    js::GCMarker *barrierTracer() {
        JS_ASSERT(needsBarrier_);
        return &rt->gcMarker;
    }

  private:
    enum CompartmentGCState {
        NoGCScheduled,
        GCScheduled,
        GCRunning
    };

    CompartmentGCState           gcState;

  public:
    bool isCollecting() const {
        /* Allow this if we're in the middle of an incremental GC. */
        if (rt->gcRunning) {
            return gcState == GCRunning;
        } else {
            JS_ASSERT(gcState != GCRunning);
            return needsBarrier();
        }
    }

    /*
     * If this returns true, all object tracing must be done with a GC marking
     * tracer.
     */
    bool requireGCTracer() const {
        return gcState == GCRunning;
    }

    void setCollecting(bool collecting) {
        JS_ASSERT(rt->gcRunning);
        if (collecting)
            gcState = GCRunning;
        else
            gcState = NoGCScheduled;
    }

    void scheduleGC() {
        JS_ASSERT(!rt->gcRunning);
        JS_ASSERT(gcState != GCRunning);
        gcState = GCScheduled;
    }

    bool isGCScheduled() const {
        return gcState == GCScheduled;
    }

    size_t                       gcBytes;
    size_t                       gcTriggerBytes;
    size_t                       gcMaxMallocBytes;

    bool                         hold;
    bool                         isSystemCompartment;

    /*
     * Pool for analysis and intermediate type information in this compartment.
     * Cleared on every GC, unless the GC happens during analysis (indicated
     * by activeAnalysis, which is implied by activeInference).
     */
    static const size_t TYPE_LIFO_ALLOC_PRIMARY_CHUNK_SIZE = 128 * 1024;
    js::LifoAlloc                typeLifoAlloc;
    bool                         activeAnalysis;
    bool                         activeInference;

    /* Type information about the scripts and objects in this compartment. */
    js::types::TypeCompartment   types;

    void                         *data;
    bool                         active;  // GC flag, whether there are active frames
    js::WrapperMap               crossCompartmentWrappers;

    js::RegExpCompartment        regExps;

    size_t sizeOfShapeTable(JSMallocSizeOfFun mallocSizeOf);
    void sizeOfTypeInferenceData(JS::TypeInferenceSizes *stats, JSMallocSizeOfFun mallocSizeOf);

    /*
     * Shared scope property tree, and arena-pool for allocating its nodes.
     */
    js::PropertyTree             propertyTree;

    /* Set of all unowned base shapes in the compartment. */
    js::BaseShapeSet             baseShapes;
    void sweepBaseShapeTable();

    /* Set of initial shapes in the compartment. */
    js::InitialShapeSet          initialShapes;
    void sweepInitialShapeTable();

    /* Set of default 'new' or lazy types in the compartment. */
    js::types::TypeObjectSet     newTypeObjects;
    js::types::TypeObjectSet     lazyTypeObjects;
    void sweepNewTypeObjectTable(js::types::TypeObjectSet &table);

    js::types::TypeObject        *emptyTypeObject;

    /* Get the default 'new' type for objects with a NULL prototype. */
    inline js::types::TypeObject *getEmptyType(JSContext *cx);

    js::types::TypeObject *getLazyType(JSContext *cx, JSObject *proto);

    /*
     * Keeps track of the total number of malloc bytes connected to a
     * compartment's GC things. This counter should be used in preference to
     * gcMallocBytes. These counters affect collection in the same way as
     * gcBytes and gcTriggerBytes.
     */
    size_t                       gcMallocAndFreeBytes;
    size_t                       gcTriggerMallocAndFreeBytes;

  private:
    /*
     * Malloc counter to measure memory pressure for GC scheduling. It runs from
     * gcMaxMallocBytes down to zero. This counter should be used only when it's
     * not possible to know the size of a free.
     */
    ptrdiff_t                    gcMallocBytes;

    enum { DebugFromC = 1, DebugFromJS = 2 };

    unsigned                     debugModeBits;  // see debugMode() below

  public:
    JSCompartment(JSRuntime *rt);
    ~JSCompartment();

    bool init(JSContext *cx);

    /* Mark cross-compartment wrappers. */
    void markCrossCompartmentWrappers(JSTracer *trc);

    bool wrap(JSContext *cx, js::Value *vp);
    bool wrap(JSContext *cx, JSString **strp);
    bool wrap(JSContext *cx, js::HeapPtrString *strp);
    bool wrap(JSContext *cx, JSObject **objp);
    bool wrapId(JSContext *cx, jsid *idp);
    bool wrap(JSContext *cx, js::PropertyOp *op);
    bool wrap(JSContext *cx, js::StrictPropertyOp *op);
    bool wrap(JSContext *cx, js::PropertyDescriptor *desc);
    bool wrap(JSContext *cx, js::AutoIdVector &props);

    void mark(JSTracer *trc);
    void markTypes(JSTracer *trc);
    void discardJitCode(js::FreeOp *fop);
    void sweep(js::FreeOp *fop, bool releaseTypes);
    void purge();

    void setGCLastBytes(size_t lastBytes, size_t lastMallocBytes, js::JSGCInvocationKind gckind);
    void reduceGCTriggerBytes(size_t amount);

    void resetGCMallocBytes();
    void setGCMaxMallocBytes(size_t value);
    void updateMallocCounter(size_t nbytes) {
        ptrdiff_t oldCount = gcMallocBytes;
        ptrdiff_t newCount = oldCount - ptrdiff_t(nbytes);
        gcMallocBytes = newCount;
        if (JS_UNLIKELY(newCount <= 0 && oldCount > 0))
            onTooMuchMalloc();
    }

    void onTooMuchMalloc();

    void mallocInCompartment(size_t nbytes) {
        gcMallocAndFreeBytes += nbytes;
    }

    void freeInCompartment(size_t nbytes) {
        JS_ASSERT(gcMallocAndFreeBytes >= nbytes);
        gcMallocAndFreeBytes -= nbytes;
    }

    js::DtoaCache dtoaCache;

  private:
    /*
     * Weak reference to each global in this compartment that is a debuggee.
     * Each global has its own list of debuggers.
     */
    js::GlobalObjectSet              debuggees;

  private:
    JSCompartment *thisForCtor() { return this; }

  public:
    /*
     * There are dueling APIs for debug mode. It can be enabled or disabled via
     * JS_SetDebugModeForCompartment. It is automatically enabled and disabled
     * by Debugger objects. Therefore debugModeBits has the DebugFromC bit set
     * if the C API wants debug mode and the DebugFromJS bit set if debuggees
     * is non-empty.
     */
    bool debugMode() const { return !!debugModeBits; }

    /* True if any scripts from this compartment are on the JS stack. */
    bool hasScriptsOnStack();

  private:
    /* This is called only when debugMode() has just toggled. */
    void updateForDebugMode(js::FreeOp *fop);

  public:
    js::GlobalObjectSet &getDebuggees() { return debuggees; }
    bool addDebuggee(JSContext *cx, js::GlobalObject *global);
    void removeDebuggee(js::FreeOp *fop, js::GlobalObject *global,
                        js::GlobalObjectSet::Enum *debuggeesEnum = NULL);
    bool setDebugModeFromC(JSContext *cx, bool b);

    void clearBreakpointsIn(js::FreeOp *fop, js::Debugger *dbg, JSObject *handler);
    void clearTraps(js::FreeOp *fop);

  private:
    void sweepBreakpoints(js::FreeOp *fop);

  public:
    js::WatchpointMap *watchpointMap;

    js::ScriptCountsMap *scriptCountsMap;

    js::SourceMapMap *sourceMapMap;

    js::DebugScriptMap *debugScriptMap;

#ifdef JS_ION
  private:
    js::ion::IonCompartment *ionCompartment_;

  public:
    bool ensureIonCompartmentExists(JSContext *cx);
    js::ion::IonCompartment *ionCompartment() {
        return ionCompartment_;
    }
#endif
};

#define JS_PROPERTY_TREE(cx)    ((cx)->compartment->propertyTree)

inline void
JSContext::setCompartment(JSCompartment *compartment)
{
    this->compartment = compartment;
    this->inferenceEnabled = compartment ? compartment->types.inferenceEnabled : false;
}

#ifdef _MSC_VER
#pragma warning(pop)
#endif

namespace js {

class PreserveCompartment {
  protected:
    JSContext *cx;
  private:
    JSCompartment *oldCompartment;
    bool oldInferenceEnabled;
    JS_DECL_USE_GUARD_OBJECT_NOTIFIER
  public:
     PreserveCompartment(JSContext *cx JS_GUARD_OBJECT_NOTIFIER_PARAM) : cx(cx) {
        JS_GUARD_OBJECT_NOTIFIER_INIT;
        oldCompartment = cx->compartment;
        oldInferenceEnabled = cx->inferenceEnabled;
    }

    ~PreserveCompartment() {
        /* The old compartment may have been destroyed, so we can't use cx->setCompartment. */
        cx->compartment = oldCompartment;
        cx->inferenceEnabled = oldInferenceEnabled;
    }
};

class SwitchToCompartment : public PreserveCompartment {
  public:
    SwitchToCompartment(JSContext *cx, JSCompartment *newCompartment
                        JS_GUARD_OBJECT_NOTIFIER_PARAM)
        : PreserveCompartment(cx)
    {
        JS_GUARD_OBJECT_NOTIFIER_INIT;
        cx->setCompartment(newCompartment);
    }

    SwitchToCompartment(JSContext *cx, JSObject *target JS_GUARD_OBJECT_NOTIFIER_PARAM)
        : PreserveCompartment(cx)
    {
        JS_GUARD_OBJECT_NOTIFIER_INIT;
        cx->setCompartment(target->compartment());
    }

    JS_DECL_USE_GUARD_OBJECT_NOTIFIER
};

class AssertCompartmentUnchanged {
  protected:
    JSContext * const cx;
    JSCompartment * const oldCompartment;
    JS_DECL_USE_GUARD_OBJECT_NOTIFIER
  public:
     AssertCompartmentUnchanged(JSContext *cx JS_GUARD_OBJECT_NOTIFIER_PARAM)
     : cx(cx), oldCompartment(cx->compartment) {
        JS_GUARD_OBJECT_NOTIFIER_INIT;
    }

    ~AssertCompartmentUnchanged() {
        JS_ASSERT(cx->compartment == oldCompartment);
    }
};

class AutoCompartment
{
  public:
    JSContext * const context;
    JSCompartment * const origin;
    JSObject * const target;
    JSCompartment * const destination;
  private:
    Maybe<DummyFrameGuard> frame;
    bool entered;

  public:
    AutoCompartment(JSContext *cx, JSObject *target);
    ~AutoCompartment();

    bool enter();
    void leave();

  private:
    AutoCompartment(const AutoCompartment &) MOZ_DELETE;
    AutoCompartment & operator=(const AutoCompartment &) MOZ_DELETE;
};

/*
 * Use this to change the behavior of an AutoCompartment slightly on error. If
 * the exception happens to be an Error object, copy it to the origin compartment
 * instead of wrapping it.
 */
class ErrorCopier
{
    AutoCompartment &ac;
    RootedVarObject scope;

  public:
    ErrorCopier(AutoCompartment &ac, JSObject *scope) : ac(ac), scope(ac.context, scope) {
        JS_ASSERT(scope->compartment() == ac.origin);
    }
    ~ErrorCopier();
};

class CompartmentsIter {
  private:
    JSCompartment **it, **end;

  public:
    CompartmentsIter(JSRuntime *rt) {
        it = rt->compartments.begin();
        end = rt->compartments.end();
    }

    bool done() const { return it == end; }

    void next() {
        JS_ASSERT(!done());
        it++;
    }

    JSCompartment *get() const {
        JS_ASSERT(!done());
        return *it;
    }

    operator JSCompartment *() const { return get(); }
    JSCompartment *operator->() const { return get(); }
};

} /* namespace js */

#endif /* jscompartment_h___ */<|MERGE_RESOLUTION|>--- conflicted
+++ resolved
@@ -60,60 +60,11 @@
 
 /* Defined in jsapi.cpp */
 extern Class dummy_class;
-
-<<<<<<< HEAD
 namespace ion {
     class IonCompartment;
 }
 
-} /* namespace js */
-
-#ifndef JS_EVAL_CACHE_SHIFT
-# define JS_EVAL_CACHE_SHIFT        6
-#endif
-
-/* Number of buckets in the hash of eval scripts. */
-#define JS_EVAL_CACHE_SIZE          JS_BIT(JS_EVAL_CACHE_SHIFT)
-
-namespace js {
-
-class NativeIterCache {
-    static const size_t SIZE = size_t(1) << 8;
-    
-    /* Cached native iterators. */
-    JSObject            *data[SIZE];
-
-    static size_t getIndex(uint32_t key) {
-        return size_t(key) % SIZE;
-    }
-
-  public:
-    /* Native iterator most recently started. */
-    JSObject            *last;
-
-    NativeIterCache()
-      : last(NULL) {
-        PodArrayZero(data);
-    }
-
-    void purge() {
-        PodArrayZero(data);
-        last = NULL;
-    }
-
-    JSObject *get(uint32_t key) const {
-        return data[getIndex(key)];
-    }
-
-    void set(uint32_t key, JSObject *iterobj) {
-        data[getIndex(key)] = iterobj;
-    }
-};
-
-class MathCache;
-
-=======
->>>>>>> 26e8d3a7
+
 /*
  * A single-entry cache for some base-10 double-to-string conversions. This
  * helps date-format-xparb.js.  It also avoids skewing the results for
