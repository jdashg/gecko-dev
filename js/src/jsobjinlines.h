--- conflicted
+++ resolved
@@ -168,11 +168,7 @@
 inline void
 JSObject::syncSpecialEquality()
 {
-<<<<<<< HEAD
-    if (clasp->ext.equality) {
-=======
-    if (getClass()->ext.equality)
->>>>>>> df17fe21
+    if (getClass()->ext.equality) {
         flags |= JSObject::HAS_EQUALITY;
         JS_ASSERT_IF(!hasLazyType(), type()->hasAnyFlags(js::types::OBJECT_FLAG_SPECIAL_EQUALITY));
     }
@@ -323,15 +319,15 @@
     return true;
 }
 
-inline js::Value *
+inline const js::Value *
 JSObject::getRawSlots()
 {
     JS_ASSERT(isGlobal());
     return slots;
 }
 
-inline js::Value *
-JSObject::getRawSlot(size_t slot, js::Value *slots)
+inline const js::Value *
+JSObject::getRawSlot(size_t slot, const js::Value *slots)
 {
     JS_ASSERT(isGlobal());
     size_t fixed = numFixedSlots();
@@ -497,19 +493,6 @@
 inline void
 JSObject::setDenseArrayElement(uintN idx, const js::Value &val)
 {
-<<<<<<< HEAD
-    JS_ASSERT(isDenseArray() && idx < capacity);
-    return &slots[idx];
-=======
-    JS_ASSERT(isDenseArray());
-    setSlot(idx, val);
->>>>>>> df17fe21
-}
-
-inline void
-JSObject::copyDenseArrayElements(uintN dstStart, const js::Value *src, uintN count)
-{
-<<<<<<< HEAD
     JS_ASSERT(isDenseArray() && idx < getDenseArrayInitializedLength());
     slots[idx] = val;
 }
@@ -519,9 +502,13 @@
 {
     js::types::AddTypePropertyId(cx, this, JSID_VOID, val);
     setDenseArrayElement(idx, val);
-=======
+}
+
+inline void
+JSObject::copyDenseArrayElements(uintN dstStart, const js::Value *src, uintN count)
+{
     JS_ASSERT(isDenseArray());
-    copySlots(dstStart, src, count);
+    copySlotRange(dstStart, src, count);
 }
 
 inline void
@@ -530,8 +517,7 @@
     JS_ASSERT(isDenseArray());
     JS_ASSERT(dstStart + count <= capacity);
     JS_ASSERT(srcStart + count <= capacity);
-    memmove(slots + dstStart, getSlots() + srcStart, count * sizeof(js::Value));
->>>>>>> df17fe21
+    memmove(slots + dstStart, slots + srcStart, count * sizeof(js::Value));
 }
 
 inline void
@@ -570,11 +556,7 @@
 {
     JS_ASSERT(isCall());
     JS_ASSERT_IF(callee, callee->isFunction());
-<<<<<<< HEAD
-    return getFixedSlotRef(JSSLOT_CALL_CALLEE).setObjectOrNull(callee);
-=======
-    setSlot(JSSLOT_CALL_CALLEE, js::ObjectOrNullValue(callee));
->>>>>>> df17fe21
+    setFixedSlot(JSSLOT_CALL_CALLEE, js::ObjectOrNullValue(callee));
 }
 
 inline JSObject *
@@ -692,11 +674,7 @@
 {
     JS_ASSERT(isFunction());
     JS_ASSERT(FUN_FLAT_CLOSURE(getFunctionPrivate()));
-<<<<<<< HEAD
-    getFixedSlotRef(JSSLOT_FLAT_CLOSURE_UPVARS).setPrivate(upvars);
-=======
-    setSlot(JSSLOT_FLAT_CLOSURE_UPVARS, PrivateValue(upvars));
->>>>>>> df17fe21
+    setFixedSlot(JSSLOT_FLAT_CLOSURE_UPVARS, PrivateValue(upvars));
 }
 
 inline bool
@@ -710,11 +688,7 @@
 inline void
 JSObject::setMethodObj(JSObject& obj)
 {
-<<<<<<< HEAD
-    getFixedSlotRef(JSSLOT_FUN_METHOD_OBJ).setObject(obj);
-=======
-    setSlot(JSSLOT_FUN_METHOD_OBJ, js::ObjectValue(obj));
->>>>>>> df17fe21
+    setFixedSlot(JSSLOT_FUN_METHOD_OBJ, js::ObjectValue(obj));
 }
 
 inline js::NativeIterator *
@@ -825,7 +799,6 @@
 inline void
 JSObject::setWithThis(JSObject *thisp)
 {
-<<<<<<< HEAD
     getFixedSlotRef(JSSLOT_WITH_THIS).setObject(*thisp);
 }
 
@@ -897,9 +870,6 @@
     JS_ASSERT_IF(hasSpecialEquality(), newType->hasAnyFlags(js::types::OBJECT_FLAG_SPECIAL_EQUALITY));
     JS_ASSERT(!hasSingletonType());
     type_ = newType;
-=======
-    setSlot(JSSLOT_WITH_THIS, js::ObjectValue(*thisp));
->>>>>>> df17fe21
 }
 
 inline void
