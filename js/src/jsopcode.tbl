--- conflicted
+++ resolved
@@ -593,35 +593,21 @@
 /*
  * Joined function object as method optimization support.
  */
-<<<<<<< HEAD
-OPDEF(JSOP_SETMETHOD,     235,"setmethod",     NULL,  3,  2,  1,  3,  JOF_ATOM|JOF_PROP|JOF_SET|JOF_DETECTING)
-OPDEF(JSOP_INITMETHOD,    236,"initmethod",    NULL,  3,  2,  1,  3,  JOF_ATOM|JOF_PROP|JOF_SET|JOF_DETECTING)
-OPDEF(JSOP_UNBRAND,       237,"unbrand",       NULL,  1,  1,  1,  0,  JOF_BYTE)
-OPDEF(JSOP_UNBRANDTHIS,   238,"unbrandthis",   NULL,  1,  0,  0,  0,  JOF_BYTE|JOF_TMPSLOT)
-
-OPDEF(JSOP_SHARPINIT,     239,"sharpinit",     NULL,  3,  0,  0,  0,  JOF_UINT16|JOF_SHARPSLOT)
-
-/*
- * If the argument is an object, perform toString conversion (E-262-3 section 9.8).
- */
-OPDEF(JSOP_OBJTOSTR,      240,"objtostr",      NULL,  1,  1,  1,  0,  JOF_BYTE)
-
-/* Static binding for globals. */
-OPDEF(JSOP_GETGLOBAL,     241,"getglobal",     NULL,  3,  0,  1, 19,  JOF_GLOBAL|JOF_NAME)
-OPDEF(JSOP_SETGLOBAL,     242,"setglobal",     NULL,  3,  1,  1,  3,  JOF_GLOBAL|JOF_NAME|JOF_SET|JOF_DETECTING)
-OPDEF(JSOP_INCGLOBAL,     243,"incglobal",     NULL,  3,  0,  1, 15,  JOF_GLOBAL|JOF_NAME|JOF_INC|JOF_TMPSLOT2)
-OPDEF(JSOP_DECGLOBAL,     244,"decglobal",     NULL,  3,  0,  1, 15,  JOF_GLOBAL|JOF_NAME|JOF_DEC|JOF_TMPSLOT2)
-OPDEF(JSOP_GLOBALINC,     245,"globalinc",     NULL,  3,  0,  1, 15,  JOF_GLOBAL|JOF_NAME|JOF_INC|JOF_POST|JOF_TMPSLOT2)
-OPDEF(JSOP_GLOBALDEC,     246,"globaldec",     NULL,  3,  0,  1, 15,  JOF_GLOBAL|JOF_NAME|JOF_DEC|JOF_POST|JOF_TMPSLOT2)
-OPDEF(JSOP_CALLGLOBAL,    247,"callglobal",    NULL,  3,  0,  2, 19,  JOF_GLOBAL|JOF_NAME|JOF_CALLOP)
-OPDEF(JSOP_FORGLOBAL,     248,"forglobal",     NULL,  3,  1,  1, 19,  JOF_GLOBAL|JOF_NAME|JOF_FOR|JOF_TMPSLOT)
-
-OPDEF(JSOP_DEFUPVAR,      249,"defupvar",      NULL,  3,  0,  0, 19,  JOF_LOCAL|JOF_NAME)
-=======
 OPDEF(JSOP_SETMETHOD,     234,"setmethod",     NULL,  3,  2,  1,  3,  JOF_ATOM|JOF_PROP|JOF_SET|JOF_DETECTING)
 OPDEF(JSOP_INITMETHOD,    235,"initmethod",    NULL,  3,  2,  1,  3,  JOF_ATOM|JOF_PROP|JOF_SET|JOF_DETECTING)
 OPDEF(JSOP_UNBRAND,       236,"unbrand",       NULL,  1,  1,  1,  0,  JOF_BYTE)
 OPDEF(JSOP_UNBRANDTHIS,   237,"unbrandthis",   NULL,  1,  0,  0,  0,  JOF_BYTE)
 
 OPDEF(JSOP_SHARPINIT,     238,"sharpinit",     NULL,  3,  0,  0,  0,  JOF_UINT16|JOF_SHARPSLOT)
->>>>>>> 5ecdf093
+
+/* Static binding for globals. */
+OPDEF(JSOP_GETGLOBAL,     239,"getglobal",     NULL,  3,  0,  1, 19,  JOF_GLOBAL|JOF_NAME)
+OPDEF(JSOP_SETGLOBAL,     240,"setglobal",     NULL,  3,  1,  1,  3,  JOF_GLOBAL|JOF_NAME|JOF_SET|JOF_DETECTING)
+OPDEF(JSOP_INCGLOBAL,     241,"incglobal",     NULL,  3,  0,  1, 15,  JOF_GLOBAL|JOF_NAME|JOF_INC|JOF_TMPSLOT2)
+OPDEF(JSOP_DECGLOBAL,     242,"decglobal",     NULL,  3,  0,  1, 15,  JOF_GLOBAL|JOF_NAME|JOF_DEC|JOF_TMPSLOT2)
+OPDEF(JSOP_GLOBALINC,     243,"globalinc",     NULL,  3,  0,  1, 15,  JOF_GLOBAL|JOF_NAME|JOF_INC|JOF_POST|JOF_TMPSLOT2)
+OPDEF(JSOP_GLOBALDEC,     244,"globaldec",     NULL,  3,  0,  1, 15,  JOF_GLOBAL|JOF_NAME|JOF_DEC|JOF_POST|JOF_TMPSLOT2)
+OPDEF(JSOP_CALLGLOBAL,    245,"callglobal",    NULL,  3,  0,  2, 19,  JOF_GLOBAL|JOF_NAME|JOF_CALLOP)
+OPDEF(JSOP_FORGLOBAL,     246,"forglobal",     NULL,  3,  1,  1, 19,  JOF_GLOBAL|JOF_NAME|JOF_FOR|JOF_TMPSLOT)
+
+OPDEF(JSOP_DEFUPVAR,      247,"defupvar",      NULL,  3,  0,  0, 19,  JOF_LOCAL|JOF_NAME)
