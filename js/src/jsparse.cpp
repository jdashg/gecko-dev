--- conflicted
+++ resolved
@@ -3311,6 +3311,21 @@
     return false;
 }
 
+/*
+ * If we are generating global or eval-called-from-global code, bind a "gvar"
+ * here, as soon as possible. The JSOP_GETGVAR, etc., ops speed up interpreted
+ * global variable access by memoizing name-to-slot mappings during execution
+ * of the script prolog (via JSOP_DEFVAR/JSOP_DEFCONST). If the memoization
+ * can't be done due to a pre-existing property of the same name as the var or
+ * const but incompatible attributes/getter/setter/etc, these ops devolve to
+ * JSOP_NAME, etc.
+ *
+ * For now, don't try to lookup eval frame variables at compile time. This is
+ * sub-optimal: we could handle eval-called-from-global-code gvars since eval
+ * gets its own script and frame. The eval-from-function-code case is harder,
+ * since functions do not atomize gvars and then reserve their atom indexes as
+ * stack frame slots.
+ */
 static bool
 DefineGlobal(JSParseNode *pn, JSCodeGenerator *cg, JSAtom *atom)
 {
@@ -3376,7 +3391,6 @@
             return false;
     }
 
-<<<<<<< HEAD
     uint32 index;
     if (!cg->addGlobalUse(atom, slot, &index))
         return false;
@@ -3387,12 +3401,6 @@
         if (pn->pn_type != TOK_FUNCTION) {
             pn->pn_op = JSOP_GETGLOBAL;
             pn->pn_dflags |= PND_BOUND;
-=======
-        if (!inWith) {
-            pn->pn_op = JSOP_GETGVAR;
-            pn->pn_cookie.set(tc->staticLevel, slot);
-            pn->pn_dflags |= PND_BOUND | PND_GVAR;
->>>>>>> dda02d28
         }
     }
 
