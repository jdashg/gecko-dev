--- conflicted
+++ resolved
@@ -61,34 +61,19 @@
     virtual bool getOwnPropertyDescriptor(JSContext *cx, JSObject *proxy, jsid id,
                                           PropertyDescriptor *desc) = 0;
     virtual bool defineProperty(JSContext *cx, JSObject *proxy, jsid id,
-<<<<<<< HEAD
                                 PropertyDescriptor *desc) = 0;
-    virtual bool getOwnPropertyNames(JSContext *cx, JSObject *proxy, JSIdArray **idap) = 0;
-    virtual bool delete_(JSContext *cx, JSObject *proxy, jsid id, bool *bp) = 0;
-    virtual bool enumerate(JSContext *cx, JSObject *proxy, JSIdArray **idap) = 0;
-    virtual bool fix(JSContext *cx, JSObject *proxy, Value *vp) = 0;
-=======
-                                JSPropertyDescriptor *desc) = 0;
     virtual bool getOwnPropertyNames(JSContext *cx, JSObject *proxy, js::AutoValueVector &props) = 0;
     virtual bool delete_(JSContext *cx, JSObject *proxy, jsid id, bool *bp) = 0;
     virtual bool enumerate(JSContext *cx, JSObject *proxy, js::AutoValueVector &props) = 0;
-    virtual bool fix(JSContext *cx, JSObject *proxy, jsval *vp) = 0;
->>>>>>> 52e11d5d
+    virtual bool fix(JSContext *cx, JSObject *proxy, Value *vp) = 0;
 
     /* ES5 Harmony derived proxy traps. */
     virtual bool has(JSContext *cx, JSObject *proxy, jsid id, bool *bp);
     virtual bool hasOwn(JSContext *cx, JSObject *proxy, jsid id, bool *bp);
-<<<<<<< HEAD
     virtual bool get(JSContext *cx, JSObject *proxy, JSObject *receiver, jsid id, Value *vp);
     virtual bool set(JSContext *cx, JSObject *proxy, JSObject *receiver, jsid id, Value *vp);
-    virtual bool enumerateOwn(JSContext *cx, JSObject *proxy, JSIdArray **idap);
+    virtual bool enumerateOwn(JSContext *cx, JSObject *proxy, js::AutoValueVector &props);
     virtual bool iterate(JSContext *cx, JSObject *proxy, uintN flags, Value *vp);
-=======
-    virtual bool get(JSContext *cx, JSObject *proxy, JSObject *receiver, jsid id, jsval *vp);
-    virtual bool set(JSContext *cx, JSObject *proxy, JSObject *receiver, jsid id, jsval *vp);
-    virtual bool enumerateOwn(JSContext *cx, JSObject *proxy, js::AutoValueVector &props);
-    virtual bool iterate(JSContext *cx, JSObject *proxy, uintN flags, jsval *vp);
->>>>>>> 52e11d5d
 
     /* Spidermonkey extensions. */
     virtual bool call(JSContext *cx, JSObject *proxy, uintN argc, jsval *vp);
@@ -112,39 +97,22 @@
                                       PropertyDescriptor *desc);
     static bool getPropertyDescriptor(JSContext *cx, JSObject *proxy, jsid id, Value *vp);
     static bool getOwnPropertyDescriptor(JSContext *cx, JSObject *proxy, jsid id,
-<<<<<<< HEAD
                                          PropertyDescriptor *desc);
     static bool getOwnPropertyDescriptor(JSContext *cx, JSObject *proxy, jsid id, Value *vp);
     static bool defineProperty(JSContext *cx, JSObject *proxy, jsid id, PropertyDescriptor *desc);
     static bool defineProperty(JSContext *cx, JSObject *proxy, jsid id, const Value &v);
-    static bool getOwnPropertyNames(JSContext *cx, JSObject *proxy, JSIdArray **idap);
-    static bool delete_(JSContext *cx, JSObject *proxy, jsid id, bool *bp);
-    static bool enumerate(JSContext *cx, JSObject *proxy, JSIdArray **idap);
-    static bool fix(JSContext *cx, JSObject *proxy, Value *vp);
-=======
-                                         JSPropertyDescriptor *desc);
-    static bool getOwnPropertyDescriptor(JSContext *cx, JSObject *proxy, jsid id, jsval *vp);
-    static bool defineProperty(JSContext *cx, JSObject *proxy, jsid id, JSPropertyDescriptor *desc);
-    static bool defineProperty(JSContext *cx, JSObject *proxy, jsid id, jsval v);
     static bool getOwnPropertyNames(JSContext *cx, JSObject *proxy, js::AutoValueVector &props);
     static bool delete_(JSContext *cx, JSObject *proxy, jsid id, bool *bp);
     static bool enumerate(JSContext *cx, JSObject *proxy, js::AutoValueVector &props);
-    static bool fix(JSContext *cx, JSObject *proxy, jsval *vp);
->>>>>>> 52e11d5d
+    static bool fix(JSContext *cx, JSObject *proxy, Value *vp);
 
     /* ES5 Harmony derived proxy traps. */
     static bool has(JSContext *cx, JSObject *proxy, jsid id, bool *bp);
     static bool hasOwn(JSContext *cx, JSObject *proxy, jsid id, bool *bp);
-<<<<<<< HEAD
     static bool get(JSContext *cx, JSObject *proxy, JSObject *receiver, jsid id, Value *vp);
     static bool set(JSContext *cx, JSObject *proxy, JSObject *receiver, jsid id, Value *vp);
-    static bool enumerateOwn(JSContext *cx, JSObject *proxy, JSIdArray **idap);
+    static bool enumerateOwn(JSContext *cx, JSObject *proxy, js::AutoValueVector &props);
     static bool iterate(JSContext *cx, JSObject *proxy, uintN flags, Value *vp);
-=======
-    static bool get(JSContext *cx, JSObject *proxy, JSObject *receiver, jsid id, jsval *vp);
-    static bool set(JSContext *cx, JSObject *proxy, JSObject *receiver, jsid id, jsval *vp);
-    static bool enumerateOwn(JSContext *cx, JSObject *proxy, js::AutoValueVector &props);
-    static bool iterate(JSContext *cx, JSObject *proxy, uintN flags, jsval *vp);
 
     /* Spidermonkey extensions. */
     static bool call(JSContext *cx, JSObject *proxy, uintN argc, jsval *vp);
@@ -152,7 +120,6 @@
                           uintN argc, jsval *argv, jsval *rval);
     static JSString *obj_toString(JSContext *cx, JSObject *proxy);
     static JSString *fun_toString(JSContext *cx, JSObject *proxy, uintN indent);
->>>>>>> 52e11d5d
 };
 
 /* Shared between object and function proxies. */
@@ -186,22 +153,12 @@
     return isObjectProxy() || isFunctionProxy();
 }
 
-<<<<<<< HEAD
-inline const js::Value &
-JSObject::getProxyHandler() const
-{
-    JS_ASSERT(isProxy());
-    const js::Value &handler = fslots[js::JSSLOT_PROXY_HANDLER];
-    JS_ASSERT(handler.isObject() || handler.isInt32());
-    return handler;
-=======
 inline js::JSProxyHandler *
 JSObject::getProxyHandler() const
 {
     JS_ASSERT(isProxy());
     jsval handler = getSlot(js::JSSLOT_PROXY_HANDLER);
     return (js::JSProxyHandler *) JSVAL_TO_PRIVATE(handler);
->>>>>>> 52e11d5d
 }
 
 inline const js::Value &
@@ -221,20 +178,8 @@
 namespace js {
 
 JS_FRIEND_API(JSObject *)
-<<<<<<< HEAD
-NewObjectProxy(JSContext *cx, const Value &handler, JSObject *proto, JSObject *parent,
-               JSString *className);
-
-JS_FRIEND_API(JSObject *)
-NewFunctionProxy(JSContext *cx, const Value &handler, JSObject *proto, JSObject *parent,
-                 JSObject *call, JSObject *construct);
-
-JS_FRIEND_API(JSBool)
-GetProxyObjectClass(JSContext *cx, JSObject *proxy, const char **namep);
-=======
 NewProxyObject(JSContext *cx, JSProxyHandler *handler, jsval priv, JSObject *proto, JSObject *parent,
                JSObject *call = NULL, JSObject *construct = NULL);
->>>>>>> 52e11d5d
 
 JS_FRIEND_API(JSBool)
 FixProxy(JSContext *cx, JSObject *proxy, JSBool *bp);
