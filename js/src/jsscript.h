/* -*- Mode: C; tab-width: 8; indent-tabs-mode: nil; c-basic-offset: 4 -*-
 * vim: set ts=4 sw=4 et tw=79 ft=cpp:
 *
 * ***** BEGIN LICENSE BLOCK *****
 * Version: MPL 1.1/GPL 2.0/LGPL 2.1
 *
 * The contents of this file are subject to the Mozilla Public License Version
 * 1.1 (the "License"); you may not use this file except in compliance with
 * the License. You may obtain a copy of the License at
 * http://www.mozilla.org/MPL/
 *
 * Software distributed under the License is distributed on an "AS IS" basis,
 * WITHOUT WARRANTY OF ANY KIND, either express or implied. See the License
 * for the specific language governing rights and limitations under the
 * License.
 *
 * The Original Code is Mozilla Communicator client code, released
 * March 31, 1998.
 *
 * The Initial Developer of the Original Code is
 * Netscape Communications Corporation.
 * Portions created by the Initial Developer are Copyright (C) 1998
 * the Initial Developer. All Rights Reserved.
 *
 * Contributor(s):
 *
 * Alternatively, the contents of this file may be used under the terms of
 * either of the GNU General Public License Version 2 or later (the "GPL"),
 * or the GNU Lesser General Public License Version 2.1 or later (the "LGPL"),
 * in which case the provisions of the GPL or the LGPL are applicable instead
 * of those above. If you wish to allow use of your version of this file only
 * under the terms of either the GPL or the LGPL, and not to allow others to
 * use your version of this file under the terms of the MPL, indicate your
 * decision by deleting the provisions above and replace them with the notice
 * and other provisions required by the GPL or the LGPL. If you do not delete
 * the provisions above, a recipient may use your version of this file under
 * the terms of any one of the MPL, the GPL or the LGPL.
 *
 * ***** END LICENSE BLOCK ***** */

#ifndef jsscript_h___
#define jsscript_h___
/*
 * JS script descriptor.
 */
#include "jsatom.h"
#include "jsprvtd.h"
#include "jsdbgapi.h"

/*
 * Type of try note associated with each catch or finally block, and also with
 * for-in loops.
 */
typedef enum JSTryNoteKind {
    JSTRY_CATCH,
    JSTRY_FINALLY,
    JSTRY_ITER
} JSTryNoteKind;

namespace js {

/*
 * Indicates a location in the stack that an upvar value can be retrieved from
 * as a two tuple of (level, slot).
 *
 * Some existing client code uses the level value as a delta, or level "skip"
 * quantity. We could probably document that through use of more types at some
 * point in the future.
 *
 * Existing XDR code wants this to be backed by a 32b integer for serialization,
 * so we oblige.
 *
 * TODO: consider giving more bits to the slot value and takings ome from the level.
 */
class UpvarCookie 
{
    uint32 value;

    static const uint32 FREE_VALUE = 0xfffffffful;

    void checkInvariants() {
        JS_STATIC_ASSERT(sizeof(UpvarCookie) == sizeof(uint32));
        JS_STATIC_ASSERT(UPVAR_LEVEL_LIMIT < FREE_LEVEL);
    }

  public:
    /*
     * All levels above-and-including FREE_LEVEL are reserved so that
     * FREE_VALUE can be used as a special value.
     */
    static const uint16 FREE_LEVEL = 0x3fff;

    /*
     * If a function has a higher static level than this limit, we will not
     * optimize it using UPVAR opcodes.
     */
    static const uint16 UPVAR_LEVEL_LIMIT = 16;
    static const uint16 CALLEE_SLOT = 0xffff;
    static bool isLevelReserved(uint16 level) { return level >= FREE_LEVEL; }

    bool isFree() const { return value == FREE_VALUE; }
    uint32 asInteger() const { return value; }
    /* isFree check should be performed before using these accessors. */
    uint16 level() const { JS_ASSERT(!isFree()); return value >> 16; }
    uint16 slot() const { JS_ASSERT(!isFree()); return uint16(value); }

    void set(const UpvarCookie &other) { set(other.level(), other.slot()); }
    void set(uint16 newLevel, uint16 newSlot) { value = (uint32(newLevel) << 16) | newSlot; }
    void makeFree() { set(0xffff, 0xffff); JS_ASSERT(isFree()); }
    void fromInteger(uint32 u32) { value = u32; }
};

}

/*
 * Exception handling record.
 */
struct JSTryNote {
    uint8           kind;       /* one of JSTryNoteKind */
    uint8           padding;    /* explicit padding on uint16 boundary */
    uint16          stackDepth; /* stack depth upon exception handler entry */
    uint32          start;      /* start of the try statement or for-in loop
                                   relative to script->main */
    uint32          length;     /* length of the try statement or for-in loop */
};

typedef struct JSTryNoteArray {
    JSTryNote       *vector;    /* array of indexed try notes */
    uint32          length;     /* count of indexed try notes */
} JSTryNoteArray;

typedef struct JSObjectArray {
    JSObject        **vector;   /* array of indexed objects */
    uint32          length;     /* count of indexed objects */
} JSObjectArray;

typedef struct JSUpvarArray {
    js::UpvarCookie *vector;    /* array of indexed upvar cookies */
    uint32          length;     /* count of indexed upvar cookies */
} JSUpvarArray;

typedef struct JSConstArray {
    js::Value       *vector;    /* array of indexed constant values */
    uint32          length;
} JSConstArray;

namespace js {

struct GlobalSlotArray {
    struct Entry {
        uint32      atomIndex;  /* index into atom table */
        uint32      slot;       /* global obj slot number */
    };
    Entry           *vector;
    uint32          length;
};

} /* namespace js */

#define JS_OBJECT_ARRAY_SIZE(length)                                          \
    (offsetof(JSObjectArray, vector) + sizeof(JSObject *) * (length))

#if defined DEBUG && defined JS_THREADSAFE
# define CHECK_SCRIPT_OWNER 1
#endif

#ifdef JS_METHODJIT
namespace JSC {
    class ExecutablePool;
}
namespace js {
namespace mjit {
namespace ic {
# if defined JS_POLYIC
    struct PICInfo;
# endif
# if defined JS_MONOIC
    struct MICInfo;
# endif
}
union CallSite;
}
}
#endif

struct JSScript {
    jsbytecode      *code;      /* bytecodes and their immediate operands */
    uint32          length;     /* length of code vector */
    uint16          version;    /* JS version under which script was compiled */
    uint16          nfixed;     /* number of slots besides stack operands in
                                   slot array */
    uint8           objectsOffset;  /* offset to the array of nested function,
                                       block, scope, xml and one-time regexps
                                       objects or 0 if none */
    uint8           upvarsOffset;   /* offset of the array of display ("up")
                                       closure vars or 0 if none */
    uint8           regexpsOffset;  /* offset to the array of to-be-cloned
                                       regexps or 0 if none. */
    uint8           trynotesOffset; /* offset to the array of try notes or
                                       0 if none */
    uint8           globalsOffset;  /* offset to the array of global slots or
                                       0 if none */
    uint8           constOffset;    /* offset to the array of constants or
                                       0 if none */
    bool            noScriptRval:1; /* no need for result value of last
                                       expression statement */
    bool            savedCallerFun:1; /* object 0 is caller function */
    bool            hasSharps:1;      /* script uses sharp variables */
    bool            strictModeCode:1; /* code is in strict mode */
<<<<<<< HEAD
    bool            warnedAboutTwoArgumentEval:1; /* have warned about use of
                                                     obsolete eval(s, o) in
                                                     this script */
=======
    bool            compileAndGo:1;   /* script was compiled with TCF_COMPILE_N_GO */
    bool            usesEval:1;       /* script uses eval() */
>>>>>>> 46b97e58

    jsbytecode      *main;      /* main entry point, after predef'ing prolog */
    JSAtomMap       atomMap;    /* maps immediate index to literal struct */
    const char      *filename;  /* source filename or null */
    uint32          lineno;     /* base line number of script */
    uint16          nslots;     /* vars plus maximum stack depth */
    uint16          staticLevel;/* static level for display maintenance */
    JSPrincipals    *principals;/* principals for this script */
    union {
        JSObject    *object;    /* optional Script-class object wrapper */
        JSScript    *nextToGC;  /* next to GC in rt->scriptsToGC list */
    } u;
#ifdef CHECK_SCRIPT_OWNER
    JSThread        *owner;     /* for thread-safe life-cycle assertions */
#endif
#ifdef JS_METHODJIT
    // Note: the other pointers in this group may be non-NULL only if 
    // |execPool| is non-NULL.
    void            *ncode;     /* native code compiled by the method JIT */
    void            **nmap;     /* maps PCs to native code */
    JSC::ExecutablePool *execPool;  /* pool that contains |ncode|; script owns the pool */
# if defined JS_POLYIC
    js::mjit::ic::PICInfo *pics; /* PICs in this script */
# endif
# if defined JS_MONOIC
    js::mjit::ic::MICInfo *mics; /* MICs in this script. */
# endif
    js::mjit::CallSite *callSites;
    uint32          inlineLength;  /* length of inline JIT'd code */
    uint32          outOfLineLength; /* length of out of line JIT'd code */

    inline bool isValidJitCode(void *jcode) {
        return (char*)jcode >= (char*)nmap[-1] &&
               (char*)jcode < (char*)nmap[-1] + inlineLength + outOfLineLength;
    }

# if defined JS_POLYIC
    inline uint32 numPICs() {
        return pics ? *(uint32*)((uint8 *)pics - sizeof(uint32)) : 0;
    }
# endif
#endif

    /* Script notes are allocated right after the code. */
    jssrcnote *notes() { return (jssrcnote *)(code + length); }

    JSObjectArray *objects() {
        JS_ASSERT(objectsOffset != 0);
        return (JSObjectArray *)((uint8 *) this + objectsOffset);
    }

    JSUpvarArray *upvars() {
        JS_ASSERT(upvarsOffset != 0);
        return (JSUpvarArray *) ((uint8 *) this + upvarsOffset);
    }

    JSObjectArray *regexps() {
        JS_ASSERT(regexpsOffset != 0);
        return (JSObjectArray *) ((uint8 *) this + regexpsOffset);
    }

    JSTryNoteArray *trynotes() {
        JS_ASSERT(trynotesOffset != 0);
        return (JSTryNoteArray *) ((uint8 *) this + trynotesOffset);
    }

    js::GlobalSlotArray *globals() {
        JS_ASSERT(globalsOffset != 0);
        return (js::GlobalSlotArray *) ((uint8 *)this + globalsOffset);
    }

    JSConstArray *consts() {
        JS_ASSERT(constOffset != 0);
        return (JSConstArray *) ((uint8 *) this + constOffset);
    }

    JSAtom *getAtom(size_t index) {
        JS_ASSERT(index < atomMap.length);
        return atomMap.vector[index];
    }

    JSObject *getObject(size_t index) {
        JSObjectArray *arr = objects();
        JS_ASSERT(index < arr->length);
        return arr->vector[index];
    }

    uint32 getGlobalSlot(size_t index) {
        js::GlobalSlotArray *arr = globals();
        JS_ASSERT(index < arr->length);
        return arr->vector[index].slot;
    }

    JSAtom *getGlobalAtom(size_t index) {
        js::GlobalSlotArray *arr = globals();
        JS_ASSERT(index < arr->length);
        return getAtom(arr->vector[index].atomIndex);
    }

    inline JSFunction *getFunction(size_t index);

    inline JSObject *getRegExp(size_t index);

    const js::Value &getConst(size_t index) {
        JSConstArray *arr = consts();
        JS_ASSERT(index < arr->length);
        return arr->vector[index];
    }

    /*
     * The isEmpty method tells whether this script has code that computes any
     * result (not return value, result AKA normal completion value) other than
     * JSVAL_VOID, or any other effects. It has a fast path for the case where
     * |this| is the emptyScript singleton, but it also checks this->length and
     * this->code, to handle debugger-generated mutable empty scripts.
     */
    inline bool isEmpty() const;

    /*
     * Accessor for the emptyScriptConst singleton, to consolidate const_cast.
     * See the private member declaration.
     */
    static JSScript *emptyScript() {
        return const_cast<JSScript *>(&emptyScriptConst);
    }

#ifdef JS_METHODJIT
    /*
     * Map the given PC to the corresponding native code address.
     */
    void *pcToNative(jsbytecode *pc) {
        JS_ASSERT(nmap);
        JS_ASSERT(nmap[pc - code]);
        return nmap[pc - code];
    }
#endif

  private:
    /*
     * Use const to put this in read-only memory if possible. We are stuck with
     * non-const JSScript * and jsbytecode * by legacy code (back in the 1990s,
     * const wasn't supported correctly on all target platforms). The debugger
     * does mutate bytecode, and script->u.object may be set after construction
     * in some cases, so making JSScript pointers const will be "hard".
     */
    static const JSScript emptyScriptConst;
};

#define SHARP_NSLOTS            2       /* [#array, #depth] slots if the script
                                           uses sharp variables */

static JS_INLINE uintN
StackDepth(JSScript *script)
{
    return script->nslots - script->nfixed;
}

/*
 * If pc_ does not point within script_'s bytecode, then it must point into an
 * imacro body, so we use cx->runtime common atoms instead of script_'s atoms.
 * This macro uses cx from its callers' environments in the pc-in-imacro case.
 */
#define JS_GET_SCRIPT_ATOM(script_, pc_, index, atom)                         \
    JS_BEGIN_MACRO                                                            \
        if ((pc_) < (script_)->code ||                                        \
            (script_)->code + (script_)->length <= (pc_)) {                   \
            JS_ASSERT((size_t)(index) < js_common_atom_count);                \
            (atom) = COMMON_ATOMS_START(&cx->runtime->atomState)[index];      \
        } else {                                                              \
            (atom) = script_->getAtom(index);                                 \
        }                                                                     \
    JS_END_MACRO

extern JS_FRIEND_DATA(js::Class) js_ScriptClass;

extern JSObject *
js_InitScriptClass(JSContext *cx, JSObject *obj);

/*
 * On first new context in rt, initialize script runtime state, specifically
 * the script filename table and its lock.
 */
extern JSBool
js_InitRuntimeScriptState(JSRuntime *rt);

/*
 * On JS_DestroyRuntime(rt), forcibly free script filename prefixes and any
 * script filename table entries that have not been GC'd.
 *
 * This allows script filename prefixes to outlive any context in rt.
 */
extern void
js_FreeRuntimeScriptState(JSRuntime *rt);

extern const char *
js_SaveScriptFilename(JSContext *cx, const char *filename);

extern const char *
js_SaveScriptFilenameRT(JSRuntime *rt, const char *filename, uint32 flags);

extern uint32
js_GetScriptFilenameFlags(const char *filename);

extern void
js_MarkScriptFilename(const char *filename);

extern void
js_MarkScriptFilenames(JSRuntime *rt);

extern void
js_SweepScriptFilenames(JSRuntime *rt);

/*
 * Two successively less primitive ways to make a new JSScript.  The first
 * does *not* call a non-null cx->runtime->newScriptHook -- only the second,
 * js_NewScriptFromCG, calls this optional debugger hook.
 *
 * The js_NewScript function can't know whether the script it creates belongs
 * to a function, or is top-level or eval code, but the debugger wants access
 * to the newly made script's function, if any -- so callers of js_NewScript
 * are responsible for notifying the debugger after successfully creating any
 * kind (function or other) of new JSScript.
 *
 * NB: js_NewScript always creates a new script; it never returns the empty
 * script singleton (JSScript::emptyScript()). Callers who know they can use
 * that read-only singleton are responsible for choosing it instead of calling
 * js_NewScript with length and nsrcnotes equal to 1 and other parameters save
 * cx all zero.
 */
extern JSScript *
js_NewScript(JSContext *cx, uint32 length, uint32 nsrcnotes, uint32 natoms,
             uint32 nobjects, uint32 nupvars, uint32 nregexps,
             uint32 ntrynotes, uint32 nconsts, uint32 nglobals);

extern JSScript *
js_NewScriptFromCG(JSContext *cx, JSCodeGenerator *cg);

/*
 * New-script-hook calling is factored from js_NewScriptFromCG so that it
 * and callers of js_XDRScript can share this code.  In the case of callers
 * of js_XDRScript, the hook should be invoked only after successful decode
 * of any owning function (the fun parameter) or script object (null fun).
 */
extern JS_FRIEND_API(void)
js_CallNewScriptHook(JSContext *cx, JSScript *script, JSFunction *fun);

extern JS_FRIEND_API(void)
js_CallDestroyScriptHook(JSContext *cx, JSScript *script);

extern void
js_DestroyScript(JSContext *cx, JSScript *script);

extern void
js_TraceScript(JSTracer *trc, JSScript *script);

/*
 * To perturb as little code as possible, we introduce a js_GetSrcNote lookup
 * cache without adding an explicit cx parameter.  Thus js_GetSrcNote becomes
 * a macro that uses cx from its calls' lexical environments.
 */
#define js_GetSrcNote(script,pc) js_GetSrcNoteCached(cx, script, pc)

extern jssrcnote *
js_GetSrcNoteCached(JSContext *cx, JSScript *script, jsbytecode *pc);

/*
 * NOTE: use js_FramePCToLineNumber(cx, fp) when you have an active fp, in
 * preference to js_PCToLineNumber (cx, fp->script  fp->regs->pc), because
 * fp->imacpc may be non-null, indicating an active imacro.
 */
extern uintN
js_FramePCToLineNumber(JSContext *cx, JSStackFrame *fp);

extern uintN
js_PCToLineNumber(JSContext *cx, JSScript *script, jsbytecode *pc);

extern jsbytecode *
js_LineNumberToPC(JSScript *script, uintN lineno);

extern JS_FRIEND_API(uintN)
js_GetScriptLineExtent(JSScript *script);

static JS_INLINE JSOp
js_GetOpcode(JSContext *cx, JSScript *script, jsbytecode *pc)
{
    JSOp op = (JSOp) *pc;
    if (op == JSOP_TRAP)
        op = JS_GetTrapOpcode(cx, script, pc);
    return op;
}

/*
 * If magic is non-null, js_XDRScript succeeds on magic number mismatch but
 * returns false in *magic; it reflects a match via a true *magic out param.
 * If magic is null, js_XDRScript returns false on bad magic number errors,
 * which it reports.
 *
 * NB: after a successful JSXDR_DECODE, and provided that *scriptp is not the
 * JSScript::emptyScript() immutable singleton, js_XDRScript callers must do
 * any required subsequent set-up of owning function or script object and then
 * call js_CallNewScriptHook.
 *
 * If the caller requires a mutable empty script (for debugging or u.object
 * ownership setting), pass true for needMutableScript. Otherwise pass false.
 * Call js_CallNewScriptHook only with a mutable script, i.e. never with the
 * JSScript::emptyScript() singleton.
 */
extern JSBool
js_XDRScript(JSXDRState *xdr, JSScript **scriptp, bool needMutableScript,
             JSBool *hasMagic);

#endif /* jsscript_h___ */<|MERGE_RESOLUTION|>--- conflicted
+++ resolved
@@ -207,14 +207,11 @@
     bool            savedCallerFun:1; /* object 0 is caller function */
     bool            hasSharps:1;      /* script uses sharp variables */
     bool            strictModeCode:1; /* code is in strict mode */
-<<<<<<< HEAD
+    bool            compileAndGo:1;   /* script was compiled with TCF_COMPILE_N_GO */
+    bool            usesEval:1;       /* script uses eval() */
     bool            warnedAboutTwoArgumentEval:1; /* have warned about use of
                                                      obsolete eval(s, o) in
                                                      this script */
-=======
-    bool            compileAndGo:1;   /* script was compiled with TCF_COMPILE_N_GO */
-    bool            usesEval:1;       /* script uses eval() */
->>>>>>> 46b97e58
 
     jsbytecode      *main;      /* main entry point, after predef'ing prolog */
     JSAtomMap       atomMap;    /* maps immediate index to literal struct */
