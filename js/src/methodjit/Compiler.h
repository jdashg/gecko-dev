--- conflicted
+++ resolved
@@ -319,8 +319,6 @@
         { }
     };
 
-<<<<<<< HEAD
-=======
     struct DoublePatch {
         double d;
         DataLabelPtr label;
@@ -332,7 +330,6 @@
         size_t offsetIndex;
     };
 
->>>>>>> 5178abf4
     JSStackFrame *fp;
     JSScript *script;
     JSObject *scopeChain;
@@ -361,12 +358,9 @@
 #endif
     js::Vector<CallPatchInfo, 64, CompilerAllocPolicy> callPatches;
     js::Vector<InternalCallSite, 64, CompilerAllocPolicy> callSites;
-<<<<<<< HEAD
-=======
     js::Vector<DoublePatch, 16, CompilerAllocPolicy> doubleList;
     js::Vector<JumpTable, 16> jumpTables;
     js::Vector<uint32, 16> jumpTableOffsets;
->>>>>>> 5178abf4
     StubCompiler stubcc;
     Label invokeLabel;
     Label arityLabel;
@@ -464,14 +458,9 @@
     void truncateDoubleToInt32(FrameEntry *fe, Uses uses);
 
     /* Opcode handlers. */
-<<<<<<< HEAD
     bool jumpAndTrace(Jump j, jsbytecode *target, Jump *slow = NULL, bool *trampoline = NULL);
     bool finishLoop(jsbytecode *head);
-    void jsop_bindname(uint32 index, bool usePropCache);
-=======
-    bool jumpAndTrace(Jump j, jsbytecode *target, Jump *slow = NULL);
     void jsop_bindname(JSAtom *atom, bool usePropCache);
->>>>>>> 5178abf4
     void jsop_setglobal(uint32 index);
     void jsop_getglobal(uint32 index);
     void jsop_getprop_slow(JSAtom *atom, bool usePropCache = true);
@@ -567,12 +556,7 @@
     void jsop_rsh_const_unknown(FrameEntry *lhs, FrameEntry *rhs);
     void jsop_rsh_unknown_const(FrameEntry *lhs, FrameEntry *rhs);
     void jsop_rsh_unknown_any(FrameEntry *lhs, FrameEntry *rhs);
-<<<<<<< HEAD
-    bool jsop_globalinc(JSOp op, uint32 index, bool popped);
     bool jsop_mod();
-=======
-    void jsop_mod();
->>>>>>> 5178abf4
     void jsop_neg();
     void jsop_bitnot();
     void jsop_not();
@@ -586,12 +570,8 @@
     void jsop_initmethod();
     void jsop_initprop();
     void jsop_initelem();
-<<<<<<< HEAD
-    bool jsop_setelem();
     void jsop_setelem_dense();
-=======
     bool jsop_setelem(bool popGuaranteed);
->>>>>>> 5178abf4
     bool jsop_getelem(bool isCall);
     void jsop_getelem_dense(bool isPacked);
     bool isCacheableBaseAndIndex(FrameEntry *obj, FrameEntry *id);
