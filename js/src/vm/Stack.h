/* -*- Mode: C++; tab-width: 4; indent-tabs-mode: nil; c-basic-offset: 4 -*-
 * vim: set ts=4 sw=4 et tw=79 ft=cpp:
 *
 * This Source Code Form is subject to the terms of the Mozilla Public
 * License, v. 2.0. If a copy of the MPL was not distributed with this
 * file, You can obtain one at http://mozilla.org/MPL/2.0/. */

#ifndef Stack_h__
#define Stack_h__

#include "jsapi.h"
#include "jsfun.h"
#include "ion/IonFrameIterator.h"
#include "jsautooplen.h"

struct JSContext;
struct JSCompartment;

namespace js {

class StackFrame;
class FrameRegs;
class StackSegment;
class StackSpace;
class ContextStack;

class InvokeArgsGuard;
class InvokeFrameGuard;
class FrameGuard;
class ExecuteFrameGuard;
class BailoutFrameGuard;
class DummyFrameGuard;
class GeneratorFrameGuard;

class CallIter;
class ScriptFrameIter;
class AllFramesIter;

class ArgumentsObject;
class ScopeObject;
class StaticBlockObject;

struct ScopeCoordinate;

#ifdef JS_METHODJIT
namespace mjit {
    class CallCompiler;
    class GetPropCompiler;
    struct CallSite;
    struct JITScript;
    jsbytecode *NativeToPC(JITScript *jit, void *ncode, CallSite **pinline);
    namespace ic { struct GetElementIC; }
}
typedef mjit::CallSite InlinedSite;
#else
struct InlinedSite {};
#endif
typedef size_t FrameRejoinState;

<<<<<<< HEAD
namespace ion {
    class IonBailoutIterator;
    class SnapshotIterator;
}

namespace detail {
    struct OOMCheck;
}

=======
>>>>>>> 7bff40c1
/*****************************************************************************/

/*
 * VM stack layout
 *
 * SpiderMonkey uses a per-runtime stack to store the activation records,
 * parameters, locals, and expression temporaries for the stack of actively
 * executing scripts, functions and generators.
 *
 * The stack is subdivided into contiguous segments of memory which
 * have a memory layout invariant that allows fixed offsets to be used for stack
 * access (by jit code) as well as fast call/return. This memory layout is
 * encapsulated by a set of types that describe different regions of memory.
 * This encapsulation has holes: to avoid calling into C++ from generated code,
 * JIT compilers generate code that simulates analogous operations in C++.
 *
 * A sample memory layout of a segment looks like:
 *
 *                          regs
 *       .------------------------------------------------.
 *       |                                                V
 *       |                                      fp .--FrameRegs--. sp
 *       |                                         V             V
 * |StackSegment| values |StackFrame| values |StackFrame| values |
 *                         |      ^            |
 *           ? <-----------'      `------------'
 *                 prev               prev
 *
 * A segment starts with a fixed-size header (js::StackSegment) which logically
 * describes the segment, links it to the rest of the stack, and points to the
 * end of the stack.
 *
 * Each script activation (global or function code) is given a fixed-size header
 * (js::StackFrame) which is associated with the values before and after it.
 * The frame contains bookkeeping information about the activation and links to
 * the previous frame.
 *
 * The value preceding a (function) StackFrame in memory are the arguments of
 * the call. The values after a StackFrame in memory are its locals followed by
 * its expression stack. There is no clean line between the arguments of a
 * frame and the expression stack of the previous frame since the top values of
 * the expression become the arguments of a call. There are also layout
 * invariants concerning the arguments and StackFrame; see "Arguments" comment
 * in StackFrame for more details.
 *
 * The top of a segment's current frame's expression stack is pointed to by the
 * segment's "current regs", which contains the stack pointer 'sp'. In the
 * interpreter, sp is adjusted as individual values are pushed and popped from
 * the stack and the FrameRegs struct (pointed by the StackSegment) is a local
 * var of js::Interpret. JIT code simulates this by lazily updating FrameRegs
 * when calling from JIT code into the VM. Ideally, we'd like to remove all
 * dependence on FrameRegs outside the interpreter.
 *
 * A call to a native (C++) function does not push a frame. Instead, an array
 * of values is passed to the native. The layout of this array is abstracted by
 * JS::CallArgs. With respect to the StackSegment layout above, the args to a
 * native call are inserted anywhere there can be values. A sample memory layout
 * looks like:
 *
 *                          regs
 *       .------------------------------------------.
 *       |                                          V
 *       |                                fp .--FrameRegs--. sp
 *       |                                   V             V
 * |StackSegment| native call | values |StackFrame| values | native call |
 *       |       vp <--argc--> end                        vp <--argc--> end
 *       |           CallArgs <------------------------------ CallArgs
 *       |                                 prev                  ^
 *       `-------------------------------------------------------'
 *                                    calls
 *
 * Here there are two native calls on the stack. The start of each native arg
 * range is recorded by a CallArgs element which is prev-linked like stack
 * frames. Note that, in full generality, native and scripted calls can
 * interleave arbitrarily. Thus, the end of a segment is the maximum of its
 * current frame and its current native call. Similarly, the top of the entire
 * thread stack is the end of its current segment.
 *
 * Note that, between any two StackFrames there may be any number
 * of native calls, so the meaning of 'prev' is not 'directly called by'.
 *
 * An additional feature (perhaps not for much longer: bug 650361) is that
 * multiple independent "contexts" can interleave (LIFO) on a single contiguous
 * stack. "Independent" here means that each context has its own callstack.
 * Note, though, that eval-in-frame allows one context's callstack to join
 * another context's callstack. Thus, in general, the structure of calls in a
 * StackSpace is a forest.
 *
 * More concretely, an embedding may enter the JS engine on cx1 and then, from
 * a native called by the JS engine, reenter the VM on cx2. Changing from cx1
 * to cx2 causes a new segment to be started for cx2's stack on top of cx1's
 * current segment. These two segments are linked from the perspective of
 * StackSpace, since they are adjacent on the thread's stack, but not from the
 * perspective of cx1 and cx2. Thus, each segment has two links: prevInMemory
 * and prevInContext. Each independent stack is encapsulated and managed by
 * the js::ContextStack object stored in JSContext. ContextStack is the primary
 * interface to the rest of the engine for pushing and popping the stack.
 */

/*****************************************************************************/

/*
 * For calls to natives, the InvokeArgsGuard object provides a record of the
 * call for the debugger's callstack. For this to work, the InvokeArgsGuard
 * record needs to know when the call is actually active (because the
 * InvokeArgsGuard can be pushed long before and popped long after the actual
 * call, during which time many stack-observing things can happen).
 */
class CallArgsList : public JS::CallArgs
{
    friend class StackSegment;
    CallArgsList *prev_;
    bool active_;
  public:
    friend CallArgsList CallArgsListFromVp(unsigned, Value *, CallArgsList *);
    friend CallArgsList CallArgsListFromArgv(unsigned, Value *, CallArgsList *);
    CallArgsList *prev() const { return prev_; }
    bool active() const { return active_; }
    void setActive() { active_ = true; }
    void setInactive() { active_ = false; }
};

JS_ALWAYS_INLINE CallArgsList
CallArgsListFromArgv(unsigned argc, Value *argv, CallArgsList *prev)
{
    CallArgsList args;
#ifdef DEBUG
    args.usedRval_ = false;
#endif
    args.argv_ = argv;
    args.argc_ = argc;
    args.prev_ = prev;
    args.active_ = false;
    return args;
}

JS_ALWAYS_INLINE CallArgsList
CallArgsListFromVp(unsigned argc, Value *vp, CallArgsList *prev)
{
    return CallArgsListFromArgv(argc, vp + 2, prev);
}

/*****************************************************************************/

enum MaybeCheckAliasing { CHECK_ALIASING = true, DONT_CHECK_ALIASING = false };

/*****************************************************************************/

/* Flags specified for a frame as it is constructed. */
enum InitialFrameFlags {
    INITIAL_NONE           =          0,
    INITIAL_CONSTRUCT      =       0x40, /* == StackFrame::CONSTRUCTING, asserted below */
    INITIAL_LOWERED        =   0x200000  /* == StackFrame::LOWERED_CALL_APPLY, asserted below */
};

enum ExecuteType {
    EXECUTE_GLOBAL         =        0x1, /* == StackFrame::GLOBAL */
    EXECUTE_DIRECT_EVAL    =        0x8, /* == StackFrame::EVAL */
    EXECUTE_INDIRECT_EVAL  =        0x9, /* == StackFrame::GLOBAL | EVAL */
    EXECUTE_DEBUG          =       0x18  /* == StackFrame::EVAL | DEBUGGER */
};

/*****************************************************************************/

class StackFrame
{
  public:
    enum Flags {
        /* Primary frame type */
        GLOBAL             =        0x1,  /* frame pushed for a global script */
        FUNCTION           =        0x2,  /* frame pushed for a scripted call */
        DUMMY              =        0x4,  /* frame pushed for bookkeeping */

        /* Frame subtypes */
        EVAL               =        0x8,  /* frame pushed for eval() or debugger eval */
        DEBUGGER           =       0x10,  /* frame pushed for debugger eval */
        GENERATOR          =       0x20,  /* frame is associated with a generator */
        CONSTRUCTING       =       0x40,  /* frame is for a constructor invocation */

        /* Temporary frame states */
        YIELDING           =       0x80,  /* Interpret dispatched JSOP_YIELD */
        FINISHED_IN_INTERP =      0x100,  /* set if frame finished in Interpret() */

        /* Function arguments */
        OVERFLOW_ARGS      =      0x200,  /* numActualArgs > numFormalArgs */
        UNDERFLOW_ARGS     =      0x400,  /* numActualArgs < numFormalArgs */

        /* Function prologue state */
        HAS_CALL_OBJ       =      0x800,  /* CallObject created for heavyweight fun */
        HAS_ARGS_OBJ       =     0x1000,  /* ArgumentsObject created for needsArgsObj script */
        HAS_NESTING        =     0x2000,  /* NestingPrologue called for frame */

        /* Lazy frame initialization */
        HAS_HOOK_DATA      =     0x4000,  /* frame has hookData_ set */
        HAS_ANNOTATION     =     0x8000,  /* frame has annotation_ set */
        HAS_RVAL           =    0x10000,  /* frame has rval_ set */
        HAS_SCOPECHAIN     =    0x20000,  /* frame has scopeChain_ set */
        HAS_PREVPC         =    0x40000,  /* frame has prevpc_ and prevInline_ set */
        HAS_BLOCKCHAIN     =    0x80000,  /* frame has blockChain_ set */

        /* Method JIT state */
        DOWN_FRAMES_EXPANDED = 0x100000,  /* inlining in down frames has been expanded */
        LOWERED_CALL_APPLY   = 0x200000,  /* Pushed by a lowered call/apply */

        /* Debugger state */
<<<<<<< HEAD
        PREV_UP_TO_DATE    =   0x400000,   /* see DebugScopes::updateLiveScopes */

        /* Ion frame state */
        RUNNING_IN_ION       = 0x800000   /* frame is running in Ion */
=======
        PREV_UP_TO_DATE    =   0x400000,  /* see DebugScopes::updateLiveScopes */

        /* Used in tracking calls and profiling (see vm/SPSProfiler.cpp) */
        HAS_PUSHED_SPS_FRAME = 0x800000  /* SPS was notified of enty */
>>>>>>> 7bff40c1
    };

  private:
    mutable uint32_t    flags_;         /* bits described by Flags */
    union {                             /* describes what code is executing in a */
        JSScript        *script;        /*   global frame */
        JSFunction      *fun;           /*   function frame, pre GetScopeChain */
    } exec;
    union {                             /* describes the arguments of a function */
        unsigned        nactual;        /*   for non-eval frames */
        JSScript        *evalScript;    /*   the script of an eval-in-function */
    } u;
    mutable JSObject    *scopeChain_;   /* if HAS_SCOPECHAIN, current scope chain */
    StackFrame          *prev_;         /* if HAS_PREVPC, previous cx->regs->fp */
    void                *ncode_;        /* for a jit frame, return address for method JIT */
    Value               rval_;          /* if HAS_RVAL, return value of the frame */
    StaticBlockObject   *blockChain_;   /* if HAS_BLOCKCHAIN, innermost let block */
    ArgumentsObject     *argsObj_;      /* if HAS_ARGS_OBJ, the call's arguments object */
    jsbytecode          *prevpc_;       /* if HAS_PREVPC, pc of previous frame*/
    InlinedSite         *prevInline_;   /* for a jit frame, inlined site in previous frame */
    void                *hookData_;     /* if HAS_HOOK_DATA, closure returned by call hook */
    void                *annotation_;   /* if HAS_ANNOTATION, perhaps remove with bug 546848 */
    FrameRejoinState    rejoin_;        /* for a jit frame rejoining the interpreter
                                         * from JIT code, state at rejoin. */

    static void staticAsserts() {
        JS_STATIC_ASSERT(offsetof(StackFrame, rval_) % sizeof(Value) == 0);
        JS_STATIC_ASSERT(sizeof(StackFrame) % sizeof(Value) == 0);
    }

    inline void initPrev(JSContext *cx);
    jsbytecode *prevpcSlow(InlinedSite **pinlined);
    void writeBarrierPost();

    /*
     * These utilities provide raw access to the values associated with a
     * StackFrame (see "VM stack layout" comment). The utilities are private
     * since they are not able to assert that only unaliased vars/formals are
     * accessed. Normal code should prefer the StackFrame::unaliased* members
     * (or FrameRegs::stackDepth for the usual "depth is at least" assertions).
     */
  public:
    Value *slots() const { return (Value *)(this + 1); }
    Value *base() const { return slots() + script()->nfixed; }
    Value *formals() const { return (Value *)this - fun()->nargs; }
    Value *actuals() const { return formals() - (flags_ & OVERFLOW_ARGS ? 2 + u.nactual : 0); }

  private:
    friend class FrameRegs;
    friend class ContextStack;
    friend class StackSpace;
    friend class StackIter;
    friend class CallObject;
    friend class ClonedBlockObject;
    friend class ArgumentsObject;
#ifdef JS_METHODJIT
    friend class mjit::CallCompiler;
    friend class mjit::GetPropCompiler;
    friend struct mjit::ic::GetElementIC;
#endif

    /*
     * Frame initialization, called by ContextStack operations after acquiring
     * the raw memory for the frame:
     */

    /* Used for Invoke, Interpret, trace-jit LeaveTree, and method-jit stubs. */
    void initCallFrame(JSContext *cx, JSFunction &callee,
                       JSScript *script, uint32_t nactual, StackFrame::Flags flags);

    /* Used for getFixupFrame (for FixupArity). */
    void initFixupFrame(StackFrame *prev, StackFrame::Flags flags, void *ncode, unsigned nactual);

    /* Used for eval. */
    void initExecuteFrame(JSScript *script, StackFrame *prev, FrameRegs *regs,
                          const Value &thisv, JSObject &scopeChain, ExecuteType type);

    /* Perhaps one fine day we will remove dummy frames. */
    void initDummyFrame(JSContext *cx, JSObject &chain);

  public:
    /*
     * Frame prologue/epilogue
     *
     * Every stack frame must have 'prologue' called before executing the
     * first op and 'epilogue' called after executing the last op and before
     * popping the frame (whether the exit is exceptional or not).
     *
     * For inline JS calls/returns, it is easy to call the prologue/epilogue
     * exactly once. When calling JS from C++, Invoke/Execute push the stack
     * frame but do *not* call the prologue/epilogue. That means Interpret
     * must call the prologue/epilogue for the entry frame. This scheme
     * simplifies jit compilation.
     *
     * An important corner case is what happens when an error occurs (OOM,
     * over-recursed) after pushing the stack frame but before 'prologue' is
     * called or completes fully. To simplify usage, 'epilogue' does not assume
     * 'prologue' has completed and handles all the intermediate state details.
     *
     * The 'newType' option indicates whether the constructed 'this' value (if
     * there is one) should be given a new singleton type.
     */

    bool prologue(JSContext *cx, bool newType);
    void epilogue(JSContext *cx);

    /* Subsets of 'prologue' called from jit code. */
    inline bool jitHeavyweightFunctionPrologue(JSContext *cx);
    inline void jitTypeNestingPrologue(JSContext *cx);
    bool jitStrictEvalPrologue(JSContext *cx);

    /* Called from IonMonkey to transition from bailouts. */
    void initFromBailout(JSContext *cx, ion::SnapshotIterator &iter);
    bool initCallObject(JSContext *cx);

    /* Initialize local variables of newly-pushed frame. */
    void initVarsToUndefined();

    /*
     * Stack frame type
     *
     * A stack frame may have one of three types, which determines which
     * members of the frame may be accessed and other invariants:
     *
     *  global frame:   execution of global code or an eval in global code
     *  function frame: execution of function code or an eval in a function
     *  dummy frame:    bookkeeping frame (to be removed in bug 625199)
     */

    bool isFunctionFrame() const {
        return !!(flags_ & FUNCTION);
    }

    bool isGlobalFrame() const {
        return !!(flags_ & GLOBAL);
    }

    bool isDummyFrame() const {
        return !!(flags_ & DUMMY);
    }

    bool isScriptFrame() const {
        bool retval = !!(flags_ & (FUNCTION | GLOBAL));
        JS_ASSERT(retval == !isDummyFrame());
        return retval;
    }

    /*
     * Eval frames
     *
     * As noted above, global and function frames may optionally be 'eval
     * frames'. Eval code shares its parent's arguments which means that the
     * arg-access members of StackFrame may not be used for eval frames.
     * Search for 'hasArgs' below for more details.
     *
     * A further sub-classification of eval frames is whether the frame was
     * pushed for an ES5 strict-mode eval().
     */

    bool isEvalFrame() const {
        JS_ASSERT_IF(flags_ & EVAL, isScriptFrame());
        return flags_ & EVAL;
    }

    bool isEvalInFunction() const {
        return (flags_ & (EVAL | FUNCTION)) == (EVAL | FUNCTION);
    }

    bool isNonEvalFunctionFrame() const {
        return (flags_ & (FUNCTION | EVAL)) == FUNCTION;
    }

    inline bool isStrictEvalFrame() const {
        return isEvalFrame() && script()->strictModeCode;
    }

    bool isNonStrictEvalFrame() const {
        return isEvalFrame() && !script()->strictModeCode;
    }

    bool isDirectEvalFrame() const {
        return isEvalFrame() && script()->staticLevel > 0;
    }

    bool isNonStrictDirectEvalFrame() const {
        return isNonStrictEvalFrame() && isDirectEvalFrame();
    }

    /*
     * Previous frame
     *
     * A frame's 'prev' frame is either null or the previous frame pointed to
     * by cx->regs->fp when this frame was pushed. Often, given two prev-linked
     * frames, the next-frame is a function or eval that was called by the
     * prev-frame, but not always: the prev-frame may have called a native that
     * reentered the VM through JS_CallFunctionValue on the same context
     * (without calling JS_SaveFrameChain) which pushed the next-frame. Thus,
     * 'prev' has little semantic meaning and basically just tells the VM what
     * to set cx->regs->fp to when this frame is popped.
     */

    StackFrame *prev() const {
        return prev_;
    }

    inline void resetGeneratorPrev(JSContext *cx);

    /*
     * (Unaliased) locals and arguments
     *
     * Only non-eval function frames have arguments. The arguments pushed by
     * the caller are the 'actual' arguments. The declared arguments of the
     * callee are the 'formal' arguments. When the caller passes less or equal
     * actual arguments, the actual and formal arguments are the same array
     * (but with different extents). When the caller passes too many arguments,
     * the formal subset of the actual arguments is copied onto the top of the
     * stack. This allows the engine to maintain a jit-time constant offset of
     * arguments from the frame pointer. Since the formal subset of the actual
     * arguments is potentially on the stack twice, it is important for all
     * reads/writes to refer to the same canonical memory location. This is
     * abstracted by the unaliased{Formal,Actual} methods.
     *
     * When a local/formal variable is "aliased" (accessed by nested closures,
     * dynamic scope operations, or 'arguments), the canonical location for
     * that value is the slot of an activation object (scope or arguments).
     * Currently, all variables are given slots in *both* the stack frame and
     * heap objects, even though, as just described, only one should ever be
     * accessed. Thus, it is up to the code performing an access to access the
     * correct value. These functions assert that accesses to stack values are
     * unaliased. For more about canonical values locations.
     */

    inline Value &unaliasedVar(unsigned i, MaybeCheckAliasing = CHECK_ALIASING);
    inline Value &unaliasedLocal(unsigned i, MaybeCheckAliasing = CHECK_ALIASING);

    bool hasArgs() const { return isNonEvalFunctionFrame(); }
    inline Value &unaliasedFormal(unsigned i, MaybeCheckAliasing = CHECK_ALIASING);
    inline Value &unaliasedActual(unsigned i, MaybeCheckAliasing = CHECK_ALIASING);
    template <class Op> inline void forEachUnaliasedActual(Op op);

    inline unsigned numFormalArgs() const;
    inline unsigned numActualArgs() const;

    inline Value &canonicalActualArg(unsigned i) const;
    template <class Op>
    inline bool forEachCanonicalActualArg(Op op, unsigned start = 0, unsigned count = unsigned(-1));
    template <class Op> inline bool forEachFormalArg(Op op);



    /*
     * Arguments object
     *
     * If a non-eval function has script->needsArgsObj, an arguments object is
     * created in the prologue and stored in the local variable for the
     * 'arguments' binding (script->argumentsLocal). Since this local is
     * mutable, the arguments object can be overwritten and we can "lose" the
     * arguments object. Thus, StackFrame keeps an explicit argsObj_ field so
     * that the original arguments object is always available.
     */

    ArgumentsObject &argsObj() const;
    void initArgsObj(ArgumentsObject &argsobj);

    inline JSObject *createRestParameter(JSContext *cx);

    /*
     * Scope chain
     *
     * In theory, the scope chain would contain an object for every lexical
     * scope. However, only objects that are required for dynamic lookup are
     * actually created.
     *
     * Given that a (non-dummy) StackFrame corresponds roughly to a ES5
     * Execution Context (ES5 10.3), StackFrame::varObj corresponds to the
     * VariableEnvironment component of a Exection Context. Intuitively, the
     * variables object is where new bindings (variables and functions) are
     * stored. One might expect that this is either the Call object or
     * scopeChain.globalObj for function or global code, respectively, however
     * the JSAPI allows calls of Execute to specify a variables object on the
     * scope chain other than the call/global object. This allows embeddings to
     * run multiple scripts under the same global, each time using a new
     * variables object to collect and discard the script's global variables.
     */

    inline HandleObject scopeChain() const;

    inline ScopeObject &aliasedVarScope(ScopeCoordinate sc) const;
    inline GlobalObject &global() const;
    inline CallObject &callObj() const;
    inline JSObject &varObj();

    inline void pushOnScopeChain(ScopeObject &scope);
    inline void popOffScopeChain();

    /*
     * Block chain
     *
     * Entering/leaving a let (or exception) block may do 1 or 2 things: First,
     * a static block object (created at compiled time and stored in the
     * script) is pushed on StackFrame::blockChain. Second, if the static block
     * may be cloned to hold the dynamic values if this is needed for dynamic
     * scope access. A clone is created for a static block iff
     * StaticBlockObject::needsClone.
     */

    bool hasBlockChain() const {
        return (flags_ & HAS_BLOCKCHAIN) && blockChain_;
    }

    StaticBlockObject *maybeBlockChain() {
        return (flags_ & HAS_BLOCKCHAIN) ? blockChain_ : NULL;
    }

    StaticBlockObject &blockChain() const {
        JS_ASSERT(hasBlockChain());
        return *blockChain_;
    }

    bool pushBlock(JSContext *cx, StaticBlockObject &block);
    void popBlock(JSContext *cx);

    /*
     * With 
     *
     * Entering/leaving a with (or E4X filter) block pushes/pops an object 
     * on the scope chain. Pushing uses pushOnScopeChain, popping should use
     * popWith.
     */

    void popWith(JSContext *cx);

    /*
     * Script
     *
     * All function and global frames have an associated JSScript which holds
     * the bytecode being executed for the frame. This script/bytecode does
     * not reflect any inlining that has been performed by the method JIT.
     * If other frames were inlined into this one, the script/pc reflect the
     * point of the outermost call. Inlined frame invariants:
     *
     * - Inlined frames have the same scope chain as the outer frame.
     * - Inlined frames have the same strictness as the outer frame.
     * - Inlined frames can only make calls to other JIT frames associated with
     *   the same VMFrame. Other calls force expansion of the inlined frames.
     */

    JSScript *script() const {
        JS_ASSERT(isScriptFrame());
        return isFunctionFrame()
               ? isEvalFrame() ? u.evalScript : fun()->script()
               : exec.script;
    }

    JSScript *maybeScript() const {
        return isScriptFrame() ? script() : NULL;
    }

    /*
     * Get the frame's current bytecode, assuming 'this' is in 'stack'. Beware,
     * as the name implies, pcQuadratic can lead to quadratic behavior in loops
     * such as:
     *
     *   for ( ...; fp; fp = fp->prev())
     *     ... fp->pcQuadratic(cx->stack);
     *
     * This can be avoided in three ways:
     *  - use ScriptFrameIter, it has O(1) iteration
     *  - if you know the next frame (i.e., next s.t. next->prev == fp
     *  - pcQuadratic will only iterate maxDepth frames (before giving up and
     *    returning fp->script->code), making it O(1), but incorrect.
     */

    jsbytecode *pcQuadratic(const ContextStack &stack, size_t maxDepth = SIZE_MAX);

    /* Return the previous frame's pc. Unlike pcQuadratic, this is O(1). */
    jsbytecode *prevpc(InlinedSite **pinlined = NULL) {
        if (flags_ & HAS_PREVPC) {
            if (pinlined)
                *pinlined = prevInline_;
            return prevpc_;
        }
        return prevpcSlow(pinlined);
    }

    InlinedSite *prevInline() {
        JS_ASSERT(flags_ & HAS_PREVPC);
        return prevInline_;
    }

    /*
     * Function
     *
     * All function frames have an associated interpreted JSFunction. The
     * function returned by fun() and maybeFun() is not necessarily the
     * original canonical function which the frame's script was compiled
     * against. To get this function, use maybeScriptFunction().
     */

    JSFunction* fun() const {
        JS_ASSERT(isFunctionFrame());
        return exec.fun;
    }

    JSFunction* maybeFun() const {
        return isFunctionFrame() ? fun() : NULL;
    }

    JSFunction* maybeScriptFunction() const {
        if (!isFunctionFrame())
            return NULL;
        const StackFrame *fp = this;
        while (fp->isEvalFrame())
            fp = fp->prev();
        return fp->script()->function();
    }

    /*
     * This value
     *
     * Every frame has a this value although, until 'this' is computed, the
     * value may not be the semantically-correct 'this' value.
     *
     * The 'this' value is stored before the formal arguments for function
     * frames and directly before the frame for global frames. The *Args
     * members assert !isEvalFrame(), so we implement specialized inline
     * methods for accessing 'this'. When the caller has static knowledge that
     * a frame is a function, 'functionThis' allows more efficient access.
     */

    Value &functionThis() const {
        JS_ASSERT(isFunctionFrame());
        if (isEvalFrame())
            return ((Value *)this)[-1];
        return formals()[-1];
    }

    JSObject &constructorThis() const {
        JS_ASSERT(hasArgs());
        return formals()[-1].toObject();
    }

    Value &thisValue() const {
        if (flags_ & (EVAL | GLOBAL))
            return ((Value *)this)[-1];
        return formals()[-1];
    }

    /*
     * Callee
     *
     * Only function frames have a callee. An eval frame in a function has the
     * same callee as its containing function frame. maybeCalleev can be used
     * to return a value that is either the callee object (for function frames) or
     * null (for global frames).
     */

    JSFunction &callee() const {
        JS_ASSERT(isFunctionFrame());
        return *calleev().toObject().toFunction();
    }

    const Value &calleev() const {
        JS_ASSERT(isFunctionFrame());
        return mutableCalleev();
    }

    const Value &maybeCalleev() const {
        JS_ASSERT(isScriptFrame());
        Value &calleev = flags_ & (EVAL | GLOBAL)
                         ? ((Value *)this)[-2]
                         : formals()[-2];
        JS_ASSERT(calleev.isObjectOrNull());
        return calleev;
    }

    Value &mutableCalleev() const {
        JS_ASSERT(isFunctionFrame());
        if (isEvalFrame())
            return ((Value *)this)[-2];
        return formals()[-2];
    }

    CallReceiver callReceiver() const {
        return CallReceiverFromArgv(formals());
    }

    /*
     * Frame compartment
     *
     * A stack frame's compartment is the frame's containing context's
     * compartment when the frame was pushed.
     */

    inline JSCompartment *compartment() const;

    /* Annotation (will be removed after bug 546848) */

    void* annotation() const {
        return (flags_ & HAS_ANNOTATION) ? annotation_ : NULL;
    }

    void setAnnotation(void *annot) {
        flags_ |= HAS_ANNOTATION;
        annotation_ = annot;
    }

    /* JIT rejoin state */

    FrameRejoinState rejoin() const {
        return rejoin_;
    }

    void setRejoin(FrameRejoinState state) {
        rejoin_ = state;
    }

    /* Down frame expansion state */

    void setDownFramesExpanded() {
        flags_ |= DOWN_FRAMES_EXPANDED;
    }

    bool downFramesExpanded() {
        return !!(flags_ & DOWN_FRAMES_EXPANDED);
    }

    /* Debugger hook data */

    bool hasHookData() const {
        return !!(flags_ & HAS_HOOK_DATA);
    }

    void* hookData() const {
        JS_ASSERT(hasHookData());
        return hookData_;
    }

    void* maybeHookData() const {
        return hasHookData() ? hookData_ : NULL;
    }

    void setHookData(void *v) {
        hookData_ = v;
        flags_ |= HAS_HOOK_DATA;
    }

    bool hasPushedSPSFrame() {
        return !!(flags_ & HAS_PUSHED_SPS_FRAME);
    }

    void setPushedSPSFrame() {
        flags_ |= HAS_PUSHED_SPS_FRAME;
    }

    /* Return value */

    bool hasReturnValue() const {
        return !!(flags_ & HAS_RVAL);
    }

    Value &returnValue() {
        if (!(flags_ & HAS_RVAL))
            rval_.setUndefined();
        return rval_;
    }

    void markReturnValue() {
        flags_ |= HAS_RVAL;
    }

    void setReturnValue(const Value &v) {
        rval_ = v;
        markReturnValue();
    }

    void clearReturnValue() {
        rval_.setUndefined();
        markReturnValue();
    }

    /* Native-code return address */

    void *nativeReturnAddress() const {
        return ncode_;
    }

    void setNativeReturnAddress(void *addr) {
        ncode_ = addr;
    }

    void **addressOfNativeReturnAddress() {
        return &ncode_;
    }

    /*
     * A "generator" frame is a function frame associated with a generator.
     * Since generators are not executed LIFO, the VM copies a single abstract
     * generator frame back and forth between the LIFO VM stack (when the
     * generator is active) and a snapshot stored in JSGenerator (when the
     * generator is inactive). A generator frame is comprised of a StackFrame
     * structure and the values that make up the arguments, locals, and
     * expression stack. The layout in the JSGenerator snapshot matches the
     * layout on the stack (see the "VM stack layout" comment above).
     */

    bool isGeneratorFrame() const {
        bool ret = flags_ & GENERATOR;
        JS_ASSERT_IF(ret, isNonEvalFunctionFrame());
        return ret;
    }

    void initGeneratorFrame() const {
        JS_ASSERT(!isGeneratorFrame());
        JS_ASSERT(isNonEvalFunctionFrame());
        flags_ |= GENERATOR;
    }

    Value *generatorArgsSnapshotBegin() const {
        JS_ASSERT(isGeneratorFrame());
        return actuals() - 2;
    }

    Value *generatorArgsSnapshotEnd() const {
        JS_ASSERT(isGeneratorFrame());
        return (Value *)this;
    }

    Value *generatorSlotsSnapshotBegin() const {
        JS_ASSERT(isGeneratorFrame());
        return (Value *)(this + 1);
    }

    enum TriggerPostBarriers {
        DoPostBarrier = true,
        NoPostBarrier = false
    };
    template <TriggerPostBarriers doPostBarrier>
    void copyFrameAndValues(JSContext *cx, Value *vp, StackFrame *otherfp,
                            const Value *othervp, Value *othersp);

    JSGenerator *maybeSuspendedGenerator(JSRuntime *rt);

    /*
     * js::Execute pushes both global and function frames (since eval() in a
     * function pushes a frame with isFunctionFrame() && isEvalFrame()). Most
     * code should not care where a frame was pushed, but if it is necessary to
     * pick out frames pushed by js::Execute, this is the right query:
     */

    bool isFramePushedByExecute() const {
        return !!(flags_ & (GLOBAL | EVAL));
    }

    /*
     * Other flags
     */

    InitialFrameFlags initialFlags() const {
        JS_STATIC_ASSERT((int)INITIAL_NONE == 0);
        JS_STATIC_ASSERT((int)INITIAL_CONSTRUCT == (int)CONSTRUCTING);
        JS_STATIC_ASSERT((int)INITIAL_LOWERED == (int)LOWERED_CALL_APPLY);
        uint32_t mask = CONSTRUCTING | LOWERED_CALL_APPLY;
        JS_ASSERT((flags_ & mask) != mask);
        return InitialFrameFlags(flags_ & mask);
    }

    void setConstructing() {
        flags_ |= CONSTRUCTING;
    }

    bool isConstructing() const {
        return !!(flags_ & CONSTRUCTING);
    }

    /*
     * These two queries should not be used in general: the presence/absence of
     * the call/args object is determined by the static(ish) properties of the
     * JSFunction/JSScript. These queries should only be performed when probing
     * a stack frame that may be in the middle of the prologue (during which
     * time the call/args object are created).
     */

    bool hasCallObj() const {
        JS_ASSERT(isStrictEvalFrame() || fun()->isHeavyweight());
        return flags_ & HAS_CALL_OBJ;
    }

    bool hasArgsObj() const {
        JS_ASSERT(script()->needsArgsObj());
        return flags_ & HAS_ARGS_OBJ;
    }

    /*
     * The method JIT call/apply optimization can erase Function.{call,apply}
     * invocations from the stack and push the callee frame directly. The base
     * of these frames will be offset by one value, however, which the
     * interpreter needs to account for if it ends up popping the frame.
     */
    bool loweredCallOrApply() const {
        return !!(flags_ & LOWERED_CALL_APPLY);
    }

    bool isDebuggerFrame() const {
        return !!(flags_ & DEBUGGER);
    }

    bool prevUpToDate() const {
        return !!(flags_ & PREV_UP_TO_DATE);
    }

    void setPrevUpToDate() {
        flags_ |= PREV_UP_TO_DATE;
    }

    bool hasOverflowArgs() const {
        return !!(flags_ & OVERFLOW_ARGS);
    }

    bool isYielding() {
        return !!(flags_ & YIELDING);
    }

    void setYielding() {
        flags_ |= YIELDING;
    }

    void clearYielding() {
        flags_ &= ~YIELDING;
    }

    void setFinishedInInterpreter() {
        flags_ |= FINISHED_IN_INTERP;
    }

    bool finishedInInterpreter() const {
        return !!(flags_ & FINISHED_IN_INTERP);
    }

  public:
    /* Public, but only for JIT use: */

    inline void resetInlinePrev(StackFrame *prevfp, jsbytecode *prevpc);
    inline void initInlineFrame(JSFunction *fun, StackFrame *prevfp, jsbytecode *prevpc);

    static size_t offsetOfFlags() {
        return offsetof(StackFrame, flags_);
    }

    static size_t offsetOfExec() {
        return offsetof(StackFrame, exec);
    }

    static size_t offsetOfNumActual() {
        return offsetof(StackFrame, u.nactual);
    }

    static size_t offsetOfScopeChain() {
        return offsetof(StackFrame, scopeChain_);
    }

    static size_t offsetOfPrev() {
        return offsetof(StackFrame, prev_);
    }

    static size_t offsetOfReturnValue() {
        return offsetof(StackFrame, rval_);
    }

    static ptrdiff_t offsetOfNcode() {
        return offsetof(StackFrame, ncode_);
    }

    static ptrdiff_t offsetOfArgsObj() {
        return offsetof(StackFrame, argsObj_);
    }

    static ptrdiff_t offsetOfCallee(JSFunction *fun) {
        JS_ASSERT(fun != NULL);
        return -(fun->nargs + 2) * sizeof(Value);
    }

    static ptrdiff_t offsetOfThis(JSFunction *fun) {
        return fun == NULL
               ? -1 * ptrdiff_t(sizeof(Value))
               : -(fun->nargs + 1) * ptrdiff_t(sizeof(Value));
    }

    static ptrdiff_t offsetOfFormalArg(JSFunction *fun, unsigned i) {
        JS_ASSERT(i < fun->nargs);
        return (-(int)fun->nargs + i) * sizeof(Value);
    }

    static size_t offsetOfFixed(unsigned i) {
        return sizeof(StackFrame) + i * sizeof(Value);
    }

#ifdef JS_METHODJIT
    inline mjit::JITScript *jit();
#endif

    void methodjitStaticAsserts();

  public:
    void mark(JSTracer *trc);

    bool runningInIon() const {
        return !!(flags_ & RUNNING_IN_ION);
    }
    void setRunningInIon() {
        flags_ |= RUNNING_IN_ION;
    }
    void clearRunningInIon() {
        flags_ &= ~RUNNING_IN_ION;
    }
};

static const size_t VALUES_PER_STACK_FRAME = sizeof(StackFrame) / sizeof(Value);

static inline StackFrame::Flags
ToFrameFlags(InitialFrameFlags initial)
{
    return StackFrame::Flags(initial);
}

static inline InitialFrameFlags
InitialFrameFlagsFromConstructing(bool b)
{
    return b ? INITIAL_CONSTRUCT : INITIAL_NONE;
}

static inline bool
InitialFrameFlagsAreConstructing(InitialFrameFlags initial)
{
    return !!(initial & INITIAL_CONSTRUCT);
}

static inline bool
InitialFrameFlagsAreLowered(InitialFrameFlags initial)
{
    return !!(initial & INITIAL_LOWERED);
}

inline StackFrame *          Valueify(JSStackFrame *fp) { return (StackFrame *)fp; }
static inline JSStackFrame * Jsvalify(StackFrame *fp)   { return (JSStackFrame *)fp; }

/*****************************************************************************/

class FrameRegs
{
  public:
    Value *sp;
    jsbytecode *pc;
  private:
    InlinedSite *inlined_;
    StackFrame *fp_;
  public:
    StackFrame *fp() const { return fp_; }
    InlinedSite *inlined() const { return inlined_; }

    /* For jit use (need constant): */
    static const size_t offsetOfFp = 3 * sizeof(void *);
    static const size_t offsetOfInlined = 2 * sizeof(void *);
    static void staticAssert() {
        JS_STATIC_ASSERT(offsetOfFp == offsetof(FrameRegs, fp_));
        JS_STATIC_ASSERT(offsetOfInlined == offsetof(FrameRegs, inlined_));
    }
    void clearInlined() { inlined_ = NULL; }

    unsigned stackDepth() const {
        JS_ASSERT(sp >= fp_->base());
        return sp - fp_->base();
    }

    Value *spForStackDepth(unsigned depth) const {
        JS_ASSERT(fp_->script()->nfixed + depth <= fp_->script()->nslots);
        return fp_->base() + depth;
    }

    /* For generator: */
    void rebaseFromTo(const FrameRegs &from, StackFrame &to) {
        fp_ = &to;
        sp = to.slots() + (from.sp - from.fp_->slots());
        pc = from.pc;
        inlined_ = from.inlined_;
        JS_ASSERT(fp_);
    }

    /* For ContextStack: */
    void popFrame(Value *newsp) {
        pc = fp_->prevpc(&inlined_);
        sp = newsp;
        fp_ = fp_->prev();
        JS_ASSERT(fp_);
    }

    /* For FixupArity: */
    void popPartialFrame(Value *newsp) {
        sp = newsp;
        fp_ = fp_->prev();
        JS_ASSERT(fp_);
    }

    /* For InternalInterpret: */
    void restorePartialFrame(Value *newfp) {
        fp_ = (StackFrame *) newfp;
    }

    /* For EnterMethodJIT: */
    void refreshFramePointer(StackFrame *fp) {
        fp_ = fp;
    }

    /* For stubs::CompileFunction, ContextStack: */
    void prepareToRun(StackFrame &fp, JSScript *script) {
        pc = script->code;
        sp = fp.slots() + script->nfixed;
        fp_ = &fp;
        inlined_ = NULL;
    }

    void setToEndOfScript() {
        JSScript *script = fp()->script();
        sp = fp()->base();
        pc = script->code + script->length - JSOP_STOP_LENGTH;
        JS_ASSERT(*pc == JSOP_STOP);
    }

    /* For pushDummyFrame: */
    void initDummyFrame(StackFrame &fp) {
        pc = NULL;
        sp = fp.slots();
        fp_ = &fp;
        inlined_ = NULL;
    }

    /* For expandInlineFrames: */
    void expandInline(StackFrame *innerfp, jsbytecode *innerpc) {
        pc = innerpc;
        fp_ = innerfp;
        inlined_ = NULL;
    }

#ifdef JS_METHODJIT
    /* For LimitCheck: */
    void updateForNcode(mjit::JITScript *jit, void *ncode) {
        pc = mjit::NativeToPC(jit, ncode, &inlined_);
    }
#endif
};

/*****************************************************************************/

class StackSegment
{
    /* Previous segment within same context stack. */
    StackSegment *const prevInContext_;

    /* Previous segment sequentially in memory. */
    StackSegment *const prevInMemory_;

    /* Execution registers for most recent script in this segment (or null). */
    FrameRegs *regs_;

    /* Call args for most recent native call in this segment (or null). */
    CallArgsList *calls_;

  public:
    StackSegment(StackSegment *prevInContext,
                 StackSegment *prevInMemory,
                 FrameRegs *regs,
                 CallArgsList *calls)
      : prevInContext_(prevInContext),
        prevInMemory_(prevInMemory),
        regs_(regs),
        calls_(calls)
    {}

    /* A segment is followed in memory by the arguments of the first call. */

    Value *slotsBegin() const {
        return (Value *)(this + 1);
    }

    /* Accessors. */

    FrameRegs &regs() const {
        JS_ASSERT(regs_);
        return *regs_;
    }

    FrameRegs *maybeRegs() const {
        return regs_;
    }

    StackFrame *fp() const {
        return regs_->fp();
    }

    StackFrame *maybefp() const {
        return regs_ ? regs_->fp() : NULL;
    }

    jsbytecode *maybepc() const {
        return regs_ ? regs_->pc : NULL;
    }

    CallArgsList &calls() const {
        JS_ASSERT(calls_);
        return *calls_;
    }

    CallArgsList *maybeCalls() const {
        return calls_;
    }

    Value *callArgv() const {
        return calls_->array();
    }

    Value *maybeCallArgv() const {
        return calls_ ? calls_->array() : NULL;
    }

    StackSegment *prevInContext() const {
        return prevInContext_;
    }

    StackSegment *prevInMemory() const {
        return prevInMemory_;
    }

    void repointRegs(FrameRegs *regs) {
        regs_ = regs;
    }

    bool isEmpty() const {
        return !calls_ && !regs_;
    }

    bool contains(const StackFrame *fp) const;
    bool contains(const FrameRegs *regs) const;
    bool contains(const CallArgsList *call) const;

    StackFrame *computeNextFrame(const StackFrame *fp, size_t maxDepth) const;

    Value *end() const;

    FrameRegs *pushRegs(FrameRegs &regs);
    void popRegs(FrameRegs *regs);
    void pushCall(CallArgsList &callList);
    void pointAtCall(CallArgsList &callList);
    void popCall();

    /* For jit access: */

    static const size_t offsetOfRegs() { return offsetof(StackSegment, regs_); }
};

static const size_t VALUES_PER_STACK_SEGMENT = sizeof(StackSegment) / sizeof(Value);
JS_STATIC_ASSERT(sizeof(StackSegment) % sizeof(Value) == 0);

/*****************************************************************************/

class StackSpace
{
    StackSegment  *seg_;
    Value         *base_;
    mutable Value *conservativeEnd_;
#ifdef XP_WIN
    mutable Value *commitEnd_;
#endif
    Value         *defaultEnd_;
    Value         *trustedEnd_;

    void assertInvariants() const {
        JS_ASSERT(base_ <= conservativeEnd_);
#ifdef XP_WIN
        JS_ASSERT(conservativeEnd_ <= commitEnd_);
        JS_ASSERT(commitEnd_ <= trustedEnd_);
#endif
        JS_ASSERT(conservativeEnd_ <= defaultEnd_);
        JS_ASSERT(defaultEnd_ <= trustedEnd_);
    }

    /* The total number of values/bytes reserved for the stack. */
    static const size_t CAPACITY_VALS  = 512 * 1024;
    static const size_t CAPACITY_BYTES = CAPACITY_VALS * sizeof(Value);

    /* How much of the stack is initially committed. */
    static const size_t COMMIT_VALS    = 16 * 1024;
    static const size_t COMMIT_BYTES   = COMMIT_VALS * sizeof(Value);

    /* How much space is reserved at the top of the stack for trusted JS. */
    static const size_t BUFFER_VALS    = 16 * 1024;
    static const size_t BUFFER_BYTES   = BUFFER_VALS * sizeof(Value);

    static void staticAsserts() {
        JS_STATIC_ASSERT(CAPACITY_VALS % COMMIT_VALS == 0);
    }

    friend class AllFramesIter;
    friend class ContextStack;
    friend class StackFrame;

    /*
     * Except when changing compartment (see pushDummyFrame), the 'dest'
     * parameter of ensureSpace is cx->compartment. Ideally, we'd just pass
     * this directly (and introduce a helper that supplies cx->compartment when
     * no 'dest' is given). For some compilers, this really hurts performance,
     * so, instead, a trivially sinkable magic constant is used to indicate
     * that dest should be cx->compartment.
     */
    static const size_t CX_COMPARTMENT = 0xc;

    inline bool ensureSpace(JSContext *cx, MaybeReportError report,
                            Value *from, ptrdiff_t nvals,
                            JSCompartment *dest = (JSCompartment *)CX_COMPARTMENT) const;
    JS_FRIEND_API(bool) ensureSpaceSlow(JSContext *cx, MaybeReportError report,
                                        Value *from, ptrdiff_t nvals,
                                        JSCompartment *dest) const;

    StackSegment &findContainingSegment(const StackFrame *target) const;

    bool containsFast(StackFrame *fp) {
        return (Value *)fp >= base_ && (Value *)fp <= trustedEnd_;
    }

  public:
    StackSpace();
    bool init();
    ~StackSpace();

    /*
     * Maximum supported value of arguments.length. This bounds the maximum
     * number of arguments that can be supplied to Function.prototype.apply.
     * This value also bounds the number of elements parsed in an array
     * initialiser.
     *
     * Since arguments are copied onto the stack, the stack size is the
     * limiting factor for this constant. Use the max stack size (available to
     * untrusted code) with an extra buffer so that, after such an apply, the
     * callee can do a little work without OOMing.
     */
    static const unsigned ARGS_LENGTH_MAX = CAPACITY_VALS - (2 * BUFFER_VALS);

    /* See stack layout comment in Stack.h. */
    inline Value *firstUnused() const { return seg_ ? seg_->end() : base_; }

    StackSegment &containingSegment(const StackFrame *target) const;

    /*
     * Extra space to reserve on the stack for method JIT frames, beyond the
     * frame's nslots. This may be used for inlined stack frames, slots storing
     * loop invariant code, or to reserve space for pushed callee frames. Note
     * that this space should be reserved when pushing interpreter frames as
     * well, so that we don't need to check the stack when entering the method
     * JIT at loop heads or safe points.
     */
    static const size_t STACK_JIT_EXTRA = (/*~VALUES_PER_STACK_FRAME*/ 8 + 18) * 10;

    /*
     * Return a limit against which jit code can check for. This limit is not
     * necessarily the end of the stack since we lazily commit stack memory on
     * some platforms. Thus, when the stack limit is exceeded, the caller should
     * use tryBumpLimit to attempt to increase the stack limit by committing
     * more memory. If the stack is truly exhausted, tryBumpLimit will report an
     * error and return NULL.
     *
     * An invariant of the methodjit is that there is always space to push a
     * frame on top of the current frame's expression stack (which can be at
     * most script->nslots deep). getStackLimit ensures that the returned limit
     * does indeed have this required space and reports an error and returns
     * NULL if this reserve space cannot be allocated.
     */
    inline Value *getStackLimit(JSContext *cx, MaybeReportError report);
    bool tryBumpLimit(JSContext *cx, Value *from, unsigned nvals, Value **limit);

    /* Called during GC: mark segments, frames, and slots under firstUnused. */
    void mark(JSTracer *trc);
    void markFrameValues(JSTracer *trc, StackFrame *fp, Value *slotsEnd, jsbytecode *pc);

    /* Called during GC: sets active flag on compartments with active frames. */
    void markActiveCompartments();

    /* We only report the committed size;  uncommitted size is uninteresting. */
    JS_FRIEND_API(size_t) sizeOfCommitted();

#ifdef DEBUG
    bool containsSlow(StackFrame *fp);
#endif
};

/*****************************************************************************/

class ContextStack
{
    StackSegment *seg_;
    StackSpace *const space_;
    JSContext *cx_;

    /*
     * Return whether this ContextStack is at the top of the contiguous stack.
     * This is a precondition for extending the current segment by pushing
     * stack frames or overrides etc.
     *
     * NB: Just because a stack is onTop() doesn't mean there is necessarily
     * a frame pushed on the stack. For this, use hasfp().
     */
    bool onTop() const;

#ifdef DEBUG
    void assertSpaceInSync() const;
#else
    void assertSpaceInSync() const {}
#endif

    /* Implementation details of push* public interface. */
    StackSegment *pushSegment(JSContext *cx);
    enum MaybeExtend { CAN_EXTEND = true, CANT_EXTEND = false };
    Value *ensureOnTop(JSContext *cx, MaybeReportError report, unsigned nvars,
                       MaybeExtend extend, bool *pushedSeg,
                       JSCompartment *dest = (JSCompartment *)StackSpace::CX_COMPARTMENT);

    inline StackFrame *
    getCallFrame(JSContext *cx, MaybeReportError report, const CallArgs &args,
                 JSFunction *fun, JSScript *script, StackFrame::Flags *pflags) const;

    /* Make pop* functions private since only called by guard classes. */
    void popSegment();
    friend class InvokeArgsGuard;
    void popInvokeArgs(const InvokeArgsGuard &iag);
    friend class FrameGuard;
    void popFrame(const FrameGuard &fg);
    friend class GeneratorFrameGuard;
    void popGeneratorFrame(const GeneratorFrameGuard &gfg);

    friend class StackIter;

  public:
    ContextStack(JSContext *cx);
    ~ContextStack();

    /*** Stack accessors ***/

    /*
     * A context's stack is "empty" if there are no scripts or natives
     * executing. Note that JS_SaveFrameChain does not factor into this definition.
     */
    bool empty() const                { return !seg_; }

    /*
     * Return whether there has been at least one frame pushed since the most
     * recent call to JS_SaveFrameChain. Note that natives do not have frames
     * and dummy frames are frames that do not represent script execution hence
     * this query has little semantic meaning past "you can call fp()".
     */
    inline bool hasfp() const { return seg_ && seg_->maybeRegs(); }

    /*
     * Return the spindex value for 'vp' which can be used to call
     * DecompileValueGenerator. (The spindex is either the negative offset of
     * 'vp' from 'sp', if 'vp' points to a value in the innermost scripted
     * stack frame, otherwise it is JSDVG_SEARCH_STACK.)
     */
    ptrdiff_t spIndexOf(const Value *vp);

    /*
     * Return the most recent script activation's registers with the same
     * caveat as hasfp regarding JS_SaveFrameChain.
     */
    inline FrameRegs *maybeRegs() const { return seg_ ? seg_->maybeRegs() : NULL; }
    inline StackFrame *maybefp() const { return seg_ ? seg_->maybefp() : NULL; }

    /* Faster alternatives to maybe* functions. */
    inline FrameRegs &regs() const { JS_ASSERT(hasfp()); return seg_->regs(); }
    inline StackFrame *fp() const { JS_ASSERT(hasfp()); return seg_->fp(); }

    /* The StackSpace currently hosting this ContextStack. */
    StackSpace &space() const { return *space_; }

    /* Return whether the given frame is in this context's stack. */
    bool containsSlow(const StackFrame *target) const;

    /*** Stack manipulation ***/

    /*
     * pushInvokeArgs allocates |argc + 2| rooted values that will be passed as
     * the arguments to Invoke. A single allocation can be used for multiple
     * Invoke calls. The InvokeArgsGuard passed to Invoke must come from
     * an immediately-enclosing (stack-wise) call to pushInvokeArgs.
     */
    bool pushInvokeArgs(JSContext *cx, unsigned argc, InvokeArgsGuard *ag,
                        MaybeReportError report = REPORT_ERROR);

    /* Factor common code between pushInvokeFrame and pushBailoutFrame */
    StackFrame *pushInvokeFrame(JSContext *cx, MaybeReportError report,
                                const CallArgs &args, JSFunction *fun,
                                InitialFrameFlags initial, FrameGuard *fg);

    /* Called by Invoke for a scripted function call. */
    bool pushInvokeFrame(JSContext *cx, const CallArgs &args,
                         InitialFrameFlags initial, InvokeFrameGuard *ifg);

    /* Called by Execute for execution of eval or global code. */
    bool pushExecuteFrame(JSContext *cx, JSScript *script, const Value &thisv,
                          JSObject &scopeChain, ExecuteType type,
                          StackFrame *evalInFrame, ExecuteFrameGuard *efg);

    /* Allocate actual argument space for the bailed frame */
    bool pushBailoutArgs(JSContext *cx, const ion::IonBailoutIterator &it,
                         InvokeArgsGuard *iag);

    /* Bailout for normal functions. */
    StackFrame *pushBailoutFrame(JSContext *cx, const ion::IonBailoutIterator &it,
                                 const CallArgs &args, BailoutFrameGuard *bfg);

    /*
     * Called by SendToGenerator to resume a yielded generator. In addition to
     * pushing a frame onto the VM stack, this function copies over the
     * floating frame stored in 'gen'. When 'gfg' is destroyed, the destructor
     * will copy the frame back to the floating frame.
     */
    bool pushGeneratorFrame(JSContext *cx, JSGenerator *gen, GeneratorFrameGuard *gfg);

    /*
     * When changing the compartment of a cx, it is necessary to immediately
     * change the scope chain to a global in the right compartment since any
     * amount of general VM code can run before the first scripted frame is
     * pushed (if at all). This is currently and hackily accomplished by
     * pushing a "dummy frame" with the correct scope chain. On success, this
     * function will change the compartment to 'scopeChain.compartment()' and
     * push a dummy frame for 'scopeChain'. On failure, nothing is changed.
     */
    bool pushDummyFrame(JSContext *cx, JSCompartment *dest, JSObject &scopeChain, DummyFrameGuard *dfg);

    /*
     * An "inline frame" may only be pushed from within the top, active
     * segment. This is the case for calls made inside mjit code and Interpret.
     * The 'stackLimit' overload updates 'stackLimit' if it changes.
     */
    bool pushInlineFrame(JSContext *cx, FrameRegs &regs, const CallArgs &args,
                         JSFunction &callee, JSScript *script,
                         InitialFrameFlags initial);
    bool pushInlineFrame(JSContext *cx, FrameRegs &regs, const CallArgs &args,
                         JSFunction &callee, JSScript *script,
                         InitialFrameFlags initial, Value **stackLimit);
    void popInlineFrame(FrameRegs &regs);

    /* Pop a partially-pushed frame after hitting the limit before throwing. */
    void popFrameAfterOverflow();

    /* Get the topmost script and optional pc on the stack. */
    inline JSScript *currentScript(jsbytecode **pc = NULL) const;

    /* Get the scope chain for the topmost scripted call on the stack. */
    inline HandleObject currentScriptedScopeChain() const;

    /*
     * Called by the methodjit for an arity mismatch. Arity mismatch can be
     * hot, so getFixupFrame avoids doing call setup performed by jit code when
     * FixupArity returns.
     */
    StackFrame *getFixupFrame(JSContext *cx, MaybeReportError report,
                              const CallArgs &args, JSFunction *fun, JSScript *script,
                              void *ncode, InitialFrameFlags initial, Value **stackLimit);

    bool saveFrameChain();
    void restoreFrameChain();

    /*
     * As an optimization, the interpreter/mjit can operate on a local
     * FrameRegs instance repoint the ContextStack to this local instance.
     */
    inline void repointRegs(FrameRegs *regs) { JS_ASSERT(hasfp()); seg_->repointRegs(regs); }

    /*** For JSContext: ***/

    /*
     * To avoid indirection, ContextSpace caches a pointer to the StackSpace.
     * This must be kept coherent with cx->thread->data.space by calling
     * 'threadReset' whenver cx->thread changes.
     */
    void threadReset();

    /*** For jit compiler: ***/

    static size_t offsetOfSeg() { return offsetof(ContextStack, seg_); }
};

/*****************************************************************************/

class InvokeArgsGuard : public CallArgsList
{
    friend class ContextStack;
    ContextStack *stack_;
    bool pushedSeg_;
    void setPushed(ContextStack &stack) { JS_ASSERT(!pushed()); stack_ = &stack; }
  public:
    InvokeArgsGuard() : CallArgsList(), stack_(NULL), pushedSeg_(false) {}
    ~InvokeArgsGuard() { if (pushed()) stack_->popInvokeArgs(*this); }
    bool pushed() const { return !!stack_; }
    void pop() { stack_->popInvokeArgs(*this); stack_ = NULL; }
};

class FrameGuard
{
  protected:
    friend class ContextStack;
    ContextStack *stack_;
    bool pushedSeg_;
    FrameRegs regs_;
    FrameRegs *prevRegs_;
    void setPushed(ContextStack &stack) { stack_ = &stack; }
  public:
    FrameGuard() : stack_(NULL), pushedSeg_(false) {}
    ~FrameGuard() { if (pushed()) stack_->popFrame(*this); }
    bool pushed() const { return !!stack_; }
    void pop() { stack_->popFrame(*this); stack_ = NULL; }

    StackFrame *fp() const { return regs_.fp(); }
};

class InvokeFrameGuard : public FrameGuard
{};

class ExecuteFrameGuard : public FrameGuard
{};

class BailoutFrameGuard : public FrameGuard
{};

class DummyFrameGuard : public FrameGuard
{};

class GeneratorFrameGuard : public FrameGuard
{
    friend class ContextStack;
    JSGenerator *gen_;
    Value *stackvp_;
  public:
    ~GeneratorFrameGuard() { if (pushed()) stack_->popGeneratorFrame(*this); }
};

/*****************************************************************************/

/*
 * Iterate through the callstack (following fp->prev) of the given context.
 * Each element of said callstack can either be the execution of a script
 * (scripted function call, global code, eval code, debugger code) or the
 * invocation of a (C++) native. Example usage:
 *
 *   for (Stackiter i(cx); !i.done(); ++i) {
 *     if (i.isScript()) {
 *       ... i.fp() ... i.sp() ... i.pc()
 *     } else {
 *       JS_ASSERT(i.isNativeCall());
 *       ... i.args();
 *     }
 *   }
 *
 * The SavedOption parameter additionally lets the iterator continue through
 * breaks in the callstack (from JS_SaveFrameChain). The default is to stop.
 */
class StackIter
{
    friend class ContextStack;
    JSContext    *maybecx_;
  public:
    enum SavedOption { STOP_AT_SAVED, GO_THROUGH_SAVED };
  private:
    SavedOption  savedOption_;

<<<<<<< HEAD
    enum State { DONE, SCRIPTED, NATIVE, IMPLICIT_NATIVE, ION };

=======
    enum State { DONE, SCRIPTED, NATIVE };
>>>>>>> 7bff40c1
    State        state_;

    StackFrame   *fp_;
    CallArgsList *calls_;

    StackSegment *seg_;
    jsbytecode   *pc_;
    JSScript     *script_;
    CallArgs     args_;

#ifdef JS_ION
    ion::IonActivationIterator ionActivations_;
    ion::IonFrameIterator ionFrames_;
    ion::InlineFrameIterator ionInlineFrames_;
#endif

    void poisonRegs();
    void popFrame();
    void popCall();
#ifdef JS_ION
    void popIonFrame();
#endif
    void settleOnNewSegment();
    void settleOnNewState();
    void startOnSegment(StackSegment *seg);

  public:
    StackIter(JSContext *cx, SavedOption = STOP_AT_SAVED);
    StackIter(JSRuntime *rt, StackSegment &seg);

    bool done() const { return state_ == DONE; }
    StackIter &operator++();

    bool operator==(const StackIter &rhs) const;
    bool operator!=(const StackIter &rhs) const { return !(*this == rhs); }

<<<<<<< HEAD
    bool isScript() const {
        JS_ASSERT(!done());
#ifdef JS_ION
        if (state_ == ION)
            return ionFrames_.isScripted();
#endif
        return state_ == SCRIPTED;
    }
    bool isIon() const {
        JS_ASSERT(!done());
        return state_ == ION;
    }
    bool isImplicitNativeCall() const {
        JS_ASSERT(!done());
        return state_ == IMPLICIT_NATIVE;
    }
    bool isNativeCall() const {
        JS_ASSERT(!done());
#ifdef JS_ION
        if (state_ == ION)
            return ionFrames_.isNative();
#endif
        return state_ == NATIVE || state_ == IMPLICIT_NATIVE;
=======
    bool isScript() const { JS_ASSERT(!done()); return state_ == SCRIPTED; }
    bool isNativeCall() const {
        JS_ASSERT(!done());
        return state_ == NATIVE;
>>>>>>> 7bff40c1
    }

    bool isFunctionFrame() const;
    bool isEvalFrame() const;
    bool isNonEvalFunctionFrame() const;
    bool isConstructing() const;

    // :TODO: Add && !isIon() in JS_ASSERT of fp() and sp().
    StackFrame *fp() const { JS_ASSERT(isScript()); return fp_; }
    jsbytecode *pc() const { JS_ASSERT(isScript()); return pc_; }
    JSScript   *script() const { JS_ASSERT(isScript()); return script_; }
    JSFunction *callee() const;
    Value       calleev() const;
    unsigned    numActualArgs() const;
    Value       thisv() const;

    CallArgs nativeArgs() const { JS_ASSERT(isNativeCall()); return args_; }

    template <class Op>
    inline bool forEachCanonicalActualArg(Op op, unsigned start = 0, unsigned count = unsigned(-1));
};

/* A filtering of the StackIter to only stop at scripts. */
class ScriptFrameIter : public StackIter
{
    void settle() {
        while (!done() && !isScript())
            StackIter::operator++();
    }

  public:
    ScriptFrameIter(JSContext *cx, StackIter::SavedOption opt = StackIter::STOP_AT_SAVED)
        : StackIter(cx, opt) { settle(); }

    ScriptFrameIter &operator++() { StackIter::operator++(); settle(); return *this; }
};

/*****************************************************************************/

/*
 * Blindly iterate over all frames in the current thread's stack. These frames
 * can be from different contexts and compartments, so beware.
 */
class AllFramesIter
{
  public:
    AllFramesIter(StackSpace &space);

    bool done() const { return fp_ == NULL; }
    AllFramesIter& operator++();

    StackFrame *fp() const { return fp_; }

  private:
    void settle();
    StackSegment *seg_;
    StackFrame *fp_;
};

}  /* namespace js */
#endif /* Stack_h__ */<|MERGE_RESOLUTION|>--- conflicted
+++ resolved
@@ -8,7 +8,6 @@
 #ifndef Stack_h__
 #define Stack_h__
 
-#include "jsapi.h"
 #include "jsfun.h"
 #include "ion/IonFrameIterator.h"
 #include "jsautooplen.h"
@@ -57,18 +56,11 @@
 #endif
 typedef size_t FrameRejoinState;
 
-<<<<<<< HEAD
 namespace ion {
     class IonBailoutIterator;
     class SnapshotIterator;
 }
 
-namespace detail {
-    struct OOMCheck;
-}
-
-=======
->>>>>>> 7bff40c1
 /*****************************************************************************/
 
 /*
@@ -274,17 +266,13 @@
         LOWERED_CALL_APPLY   = 0x200000,  /* Pushed by a lowered call/apply */
 
         /* Debugger state */
-<<<<<<< HEAD
         PREV_UP_TO_DATE    =   0x400000,   /* see DebugScopes::updateLiveScopes */
 
+        /* Used in tracking calls and profiling (see vm/SPSProfiler.cpp) */
+        HAS_PUSHED_SPS_FRAME = 0x800000,   /* SPS was notified of enty */
+
         /* Ion frame state */
-        RUNNING_IN_ION       = 0x800000   /* frame is running in Ion */
-=======
-        PREV_UP_TO_DATE    =   0x400000,  /* see DebugScopes::updateLiveScopes */
-
-        /* Used in tracking calls and profiling (see vm/SPSProfiler.cpp) */
-        HAS_PUSHED_SPS_FRAME = 0x800000  /* SPS was notified of enty */
->>>>>>> 7bff40c1
+        RUNNING_IN_ION       = 0x1000000    /* frame is running in Ion */
     };
 
   private:
@@ -1758,12 +1746,8 @@
   private:
     SavedOption  savedOption_;
 
-<<<<<<< HEAD
-    enum State { DONE, SCRIPTED, NATIVE, IMPLICIT_NATIVE, ION };
-
-=======
-    enum State { DONE, SCRIPTED, NATIVE };
->>>>>>> 7bff40c1
+    enum State { DONE, SCRIPTED, NATIVE, ION };
+
     State        state_;
 
     StackFrame   *fp_;
@@ -1800,7 +1784,6 @@
     bool operator==(const StackIter &rhs) const;
     bool operator!=(const StackIter &rhs) const { return !(*this == rhs); }
 
-<<<<<<< HEAD
     bool isScript() const {
         JS_ASSERT(!done());
 #ifdef JS_ION
@@ -1813,23 +1796,13 @@
         JS_ASSERT(!done());
         return state_ == ION;
     }
-    bool isImplicitNativeCall() const {
-        JS_ASSERT(!done());
-        return state_ == IMPLICIT_NATIVE;
-    }
     bool isNativeCall() const {
         JS_ASSERT(!done());
 #ifdef JS_ION
         if (state_ == ION)
             return ionFrames_.isNative();
 #endif
-        return state_ == NATIVE || state_ == IMPLICIT_NATIVE;
-=======
-    bool isScript() const { JS_ASSERT(!done()); return state_ == SCRIPTED; }
-    bool isNativeCall() const {
-        JS_ASSERT(!done());
         return state_ == NATIVE;
->>>>>>> 7bff40c1
     }
 
     bool isFunctionFrame() const;
