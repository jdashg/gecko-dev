/* -*- Mode: C++; tab-width: 2; indent-tabs-mode: nil; c-basic-offset: 4 -*- */
/* This Source Code Form is subject to the terms of the Mozilla Public
 * License, v. 2.0. If a copy of the MPL was not distributed with this
 * file, You can obtain one at http://mozilla.org/MPL/2.0/. */

#ifndef nsFileStreams_h__
#define nsFileStreams_h__

#include "nsAlgorithm.h"
#include "nsIFileStreams.h"
#include "nsIFile.h"
#include "nsIInputStream.h"
#include "nsIOutputStream.h"
#include "nsISafeOutputStream.h"
#include "nsISeekableStream.h"
#include "nsILineInputStream.h"
#include "nsCOMPtr.h"
#include "prlog.h"
#include "prio.h"
#include "nsIIPCSerializableInputStream.h"
#include "nsIIPCSerializableObsolete.h"

template<class CharType> class nsLineBuffer;

////////////////////////////////////////////////////////////////////////////////

class nsFileStreamBase : public nsISeekableStream
{
public:
    NS_DECL_ISUPPORTS
    NS_DECL_NSISEEKABLESTREAM

    nsFileStreamBase();
    virtual ~nsFileStreamBase();

protected:
    nsresult Close();
    nsresult Available(uint64_t* _retval);
    nsresult Read(char* aBuf, uint32_t aCount, uint32_t* _retval);
    nsresult ReadSegments(nsWriteSegmentFun aWriter, void* aClosure,
                          uint32_t aCount, uint32_t* _retval);
    nsresult IsNonBlocking(bool* _retval);
    nsresult Flush();
    nsresult Write(const char* aBuf, uint32_t aCount, uint32_t* _retval);
    nsresult WriteFrom(nsIInputStream* aFromStream, uint32_t aCount,
                       uint32_t* _retval);
    nsresult WriteSegments(nsReadSegmentFun aReader, void* aClosure,
                           uint32_t aCount, uint32_t* _retval);

    PRFileDesc* mFD;

    /**
     * Flags describing our behavior.  See the IDL file for possible values.
     */
    int32_t mBehaviorFlags;

    /**
     * Whether we have a pending open (see DEFER_OPEN in the IDL file).
     */
    bool mDeferredOpen;

    struct OpenParams {
        nsCOMPtr<nsIFile> localFile;
        int32_t ioFlags;
        int32_t perm;
    };

    /**
     * Data we need to do an open.
     */
    OpenParams mOpenParams;

    /**
     * Prepares the data we need to open the file, and either does the open now
     * by calling DoOpen(), or leaves it to be opened later by a call to
     * DoPendingOpen().
     */
    nsresult MaybeOpen(nsIFile* aFile, int32_t aIoFlags, int32_t aPerm,
                       bool aDeferred);

    /**
     * Cleans up data prepared in MaybeOpen.
     */
    void CleanUpOpen();

    /**
     * Open the file. This is called either from MaybeOpen (during Init)
     * or from DoPendingOpen (if DEFER_OPEN is used when initializing this
     * stream). The default behavior of DoOpen is to open the file and save the
     * file descriptor.
     */
    virtual nsresult DoOpen();

    /**
     * If there is a pending open, do it now. It's important for this to be
     * inline since we do it in almost every stream API call.
     */
    inline nsresult DoPendingOpen();
};

////////////////////////////////////////////////////////////////////////////////

class nsFileInputStream : public nsFileStreamBase,
                          public nsIFileInputStream,
                          public nsILineInputStream,
                          public nsIIPCSerializableObsolete,
                          public nsIIPCSerializableInputStream
{
public:
    NS_DECL_ISUPPORTS_INHERITED
    NS_DECL_NSIFILEINPUTSTREAM
    NS_DECL_NSILINEINPUTSTREAM
    NS_DECL_NSIIPCSERIALIZABLEOBSOLETE
    NS_DECL_NSIIPCSERIALIZABLEINPUTSTREAM

    NS_IMETHOD Close();
<<<<<<< HEAD
    NS_IMETHOD Available(uint64_t* _retval);
    NS_IMETHOD Read(char* aBuf, uint32_t aCount, uint32_t* _retval);
=======
    NS_IMETHOD Available(PRUint64* _retval)
    {
        return nsFileStreamBase::Available(_retval);
    }
    NS_IMETHOD Read(char* aBuf, PRUint32 aCount, PRUint32* _retval);
>>>>>>> 45b8eeef
    NS_IMETHOD ReadSegments(nsWriteSegmentFun aWriter, void *aClosure,
                            uint32_t aCount, uint32_t* _retval)
    {
        return nsFileStreamBase::ReadSegments(aWriter, aClosure, aCount,
                                              _retval);
    }
    NS_IMETHOD IsNonBlocking(bool* _retval)
    {
        return nsFileStreamBase::IsNonBlocking(_retval);
    } 
    
    // Overrided from nsFileStreamBase
<<<<<<< HEAD
    NS_IMETHOD Seek(int32_t aWhence, int64_t aOffset);
    NS_IMETHOD Tell(int64_t *aResult);
=======
    NS_IMETHOD Seek(PRInt32 aWhence, PRInt64 aOffset);
>>>>>>> 45b8eeef

    nsFileInputStream()
      : mIOFlags(0), mPerm(0)
    {
        mLineBuffer = nullptr;
    }

    virtual ~nsFileInputStream() 
    {
        Close();
    }

    static nsresult
    Create(nsISupports *aOuter, REFNSIID aIID, void **aResult);

protected:
    nsLineBuffer<char> *mLineBuffer;

    /**
     * The file being opened.
     */
    nsCOMPtr<nsIFile> mFile;
    /**
     * The IO flags passed to Init() for the file open.
     */
    int32_t mIOFlags;
    /**
     * The permissions passed to Init() for the file open.
     */
    int32_t mPerm;

<<<<<<< HEAD
    /**
     * Cached position for Tell for automatically reopening streams.
     */
    int64_t mCachedPosition;

=======
>>>>>>> 45b8eeef
protected:
    /**
     * Internal, called to open a file.  Parameters are the same as their
     * Init() analogues.
     */
<<<<<<< HEAD
    nsresult Open(nsIFile* file, int32_t ioFlags, int32_t perm);
=======
    nsresult Open(nsIFile* file, PRInt32 ioFlags, PRInt32 perm);
    /**
     * Reopen the file (for OPEN_ON_READ only!)
     */
    nsresult Reopen() { return Open(mFile, mIOFlags, mPerm); }
>>>>>>> 45b8eeef
};

////////////////////////////////////////////////////////////////////////////////

class nsPartialFileInputStream : public nsFileInputStream,
                                 public nsIPartialFileInputStream
{
public:
    using nsFileInputStream::Init;
    NS_DECL_ISUPPORTS_INHERITED
    NS_DECL_NSIPARTIALFILEINPUTSTREAM
    NS_DECL_NSIIPCSERIALIZABLEOBSOLETE
    NS_DECL_NSIIPCSERIALIZABLEINPUTSTREAM

    nsPartialFileInputStream()
      : mStart(0), mLength(0), mPosition(0)
    { }

    NS_IMETHOD Tell(int64_t *aResult);
    NS_IMETHOD Available(uint64_t *aResult);
    NS_IMETHOD Read(char* aBuf, uint32_t aCount, uint32_t* aResult);
    NS_IMETHOD Seek(int32_t aWhence, int64_t aOffset);

    static nsresult
    Create(nsISupports *aOuter, REFNSIID aIID, void **aResult);

private:
    uint64_t TruncateSize(uint64_t aSize) {
          return NS_MIN<uint64_t>(mLength - mPosition, aSize);
    }

    uint64_t mStart;
    uint64_t mLength;
    uint64_t mPosition;
};

////////////////////////////////////////////////////////////////////////////////

class nsFileOutputStream : public nsFileStreamBase,
                           public nsIFileOutputStream
{
public:
    NS_DECL_ISUPPORTS_INHERITED
    NS_DECL_NSIFILEOUTPUTSTREAM
    NS_FORWARD_NSIOUTPUTSTREAM(nsFileStreamBase::)

    virtual ~nsFileOutputStream()
    {
        Close();
    }

    static nsresult
    Create(nsISupports *aOuter, REFNSIID aIID, void **aResult);
};

////////////////////////////////////////////////////////////////////////////////

class nsSafeFileOutputStream : public nsFileOutputStream,
                               public nsISafeOutputStream
{
public:
    NS_DECL_ISUPPORTS_INHERITED
    NS_DECL_NSISAFEOUTPUTSTREAM

    nsSafeFileOutputStream() :
        mTargetFileExists(true),
        mWriteResult(NS_OK) {}

    virtual ~nsSafeFileOutputStream()
    {
        Close();
    }

    virtual nsresult DoOpen();

    NS_IMETHODIMP Close();
    NS_IMETHODIMP Write(const char *buf, uint32_t count, uint32_t *result);
    NS_IMETHODIMP Init(nsIFile* file, int32_t ioFlags, int32_t perm, int32_t behaviorFlags);

protected:
    nsCOMPtr<nsIFile>         mTargetFile;
    nsCOMPtr<nsIFile>         mTempFile;

    bool     mTargetFileExists;
    nsresult mWriteResult; // Internally set in Write()
};

////////////////////////////////////////////////////////////////////////////////

class nsFileStream : public nsFileStreamBase,
                     public nsIInputStream,
                     public nsIOutputStream,
                     public nsIFileStream,
                     public nsIFileMetadata
{
public:
    NS_DECL_ISUPPORTS_INHERITED
    NS_DECL_NSIFILESTREAM
    NS_DECL_NSIFILEMETADATA
    NS_FORWARD_NSIINPUTSTREAM(nsFileStreamBase::)

    // Can't use NS_FORWARD_NSIOUTPUTSTREAM due to overlapping methods
    // Close() and IsNonBlocking() 
    NS_IMETHOD Flush()
    {
        return nsFileStreamBase::Flush();
    }
    NS_IMETHOD Write(const char* aBuf, uint32_t aCount, uint32_t* _retval)
    {
        return nsFileStreamBase::Write(aBuf, aCount, _retval);
    }
    NS_IMETHOD WriteFrom(nsIInputStream* aFromStream, uint32_t aCount,
                         uint32_t* _retval)
    {
        return nsFileStreamBase::WriteFrom(aFromStream, aCount, _retval);
    }
    NS_IMETHOD WriteSegments(nsReadSegmentFun aReader, void* aClosure,
                             uint32_t aCount, uint32_t* _retval)
    {
        return nsFileStreamBase::WriteSegments(aReader, aClosure, aCount,
                                               _retval);
    }

    virtual ~nsFileStream()
    {
        Close();
    }
};

////////////////////////////////////////////////////////////////////////////////

#endif // nsFileStreams_h__<|MERGE_RESOLUTION|>--- conflicted
+++ resolved
@@ -114,16 +114,11 @@
     NS_DECL_NSIIPCSERIALIZABLEINPUTSTREAM
 
     NS_IMETHOD Close();
-<<<<<<< HEAD
-    NS_IMETHOD Available(uint64_t* _retval);
+    NS_IMETHOD Available(uint64_t* _retval)
+    {
+        return nsFileStreamBase::Available(_retval);
+    }
     NS_IMETHOD Read(char* aBuf, uint32_t aCount, uint32_t* _retval);
-=======
-    NS_IMETHOD Available(PRUint64* _retval)
-    {
-        return nsFileStreamBase::Available(_retval);
-    }
-    NS_IMETHOD Read(char* aBuf, PRUint32 aCount, PRUint32* _retval);
->>>>>>> 45b8eeef
     NS_IMETHOD ReadSegments(nsWriteSegmentFun aWriter, void *aClosure,
                             uint32_t aCount, uint32_t* _retval)
     {
@@ -136,12 +131,7 @@
     } 
     
     // Overrided from nsFileStreamBase
-<<<<<<< HEAD
     NS_IMETHOD Seek(int32_t aWhence, int64_t aOffset);
-    NS_IMETHOD Tell(int64_t *aResult);
-=======
-    NS_IMETHOD Seek(PRInt32 aWhence, PRInt64 aOffset);
->>>>>>> 45b8eeef
 
     nsFileInputStream()
       : mIOFlags(0), mPerm(0)
@@ -173,28 +163,16 @@
      */
     int32_t mPerm;
 
-<<<<<<< HEAD
-    /**
-     * Cached position for Tell for automatically reopening streams.
-     */
-    int64_t mCachedPosition;
-
-=======
->>>>>>> 45b8eeef
 protected:
     /**
      * Internal, called to open a file.  Parameters are the same as their
      * Init() analogues.
      */
-<<<<<<< HEAD
     nsresult Open(nsIFile* file, int32_t ioFlags, int32_t perm);
-=======
-    nsresult Open(nsIFile* file, PRInt32 ioFlags, PRInt32 perm);
     /**
      * Reopen the file (for OPEN_ON_READ only!)
      */
     nsresult Reopen() { return Open(mFile, mIOFlags, mPerm); }
->>>>>>> 45b8eeef
 };
 
 ////////////////////////////////////////////////////////////////////////////////
