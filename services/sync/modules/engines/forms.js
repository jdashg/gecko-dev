--- conflicted
+++ resolved
@@ -47,61 +47,6 @@
 Cu.import("resource://weave/stores.js");
 Cu.import("resource://weave/trackers.js");
 
-<<<<<<< HEAD
-/*
- * Generate GUID from a name,value pair.
- * If the concatenated length is less than 40, we just Base64 the JSON.
- * Otherwise, we Base64 the JSON of the name and SHA1 of the value.
- * The first character of the key determines which method we used:
- * '0' for full Base64, '1' for SHA-1'ed val.
- */
-function _generateFormGUID(nam, val) {
-  var key;
-  var con = nam + val;
-
-  var jso = Cc["@mozilla.org/dom/json;1"].
-            createInstance(Ci.nsIJSON);
-
-  if (con.length <= 40) {
-    key = '0' + btoa(jso.encode([nam, val]));
-  } else {
-    val = Utils.sha1(val);
-    key = '1' + btoa(jso.encode([nam, val]));
-  }
-
-  return key;
-}
-
-/*
- * Unwrap a name,value pair from a GUID.
- * Return an array [sha1ed, name, value]
- * sha1ed is a boolean determining if the value is SHA-1'ed or not.
- */
-function _unwrapFormGUID(guid) {
-  var jso = Cc["@mozilla.org/dom/json;1"].
-            createInstance(Ci.nsIJSON);
-
-  var ret;
-  var dec = atob(guid.slice(1));
-  var obj = jso.decode(dec);
-
-  switch (guid[0]) {
-    case '0':
-      ret = [false, obj[0], obj[1]];
-      break;
-    case '1':
-      ret = [true, obj[0], obj[1]];
-      break;
-    default:
-      this._log.warn("Unexpected GUID header: " + guid[0] + ", aborting!");
-      return false;
-  }
-
-  return ret;
-}
-
-=======
->>>>>>> d66a183b
 function FormEngine(pbeId) {
   this._init(pbeId);
 }
@@ -177,24 +122,6 @@
     return this.__formHistory;
   },
 
-<<<<<<< HEAD
-  _getValueFromSHA1: function FormStore__getValueFromSHA1(name, sha) {
-    var query = "SELECT value FROM moz_formhistory WHERE fieldname = '" + name + "'";
-    var stmnt = this._formDB.createStatement(query);
-    var found = false;
-
-    while (stmnt.executeStep()) {
-      var val = stmnt.getUTF8String(0);
-      if (Utils.sha1(val) == sha) {
-        found = val;
-        break;
-      }
-    }
-    return found;
-  },
-
-=======
->>>>>>> d66a183b
   _createCommand: function FormStore__createCommand(command) {
     this._log.info("FormStore got createCommand: " + command);
     this._formHistory.addEntry(command.data.name, command.data.value);
@@ -202,26 +129,6 @@
 
   _removeCommand: function FormStore__removeCommand(command) {
     this._log.info("FormStore got removeCommand: " + command);
-<<<<<<< HEAD
-
-    var data = _unwrapFormGUID(command.GUID);
-    if (!data) {
-      this._log.warn("Invalid GUID found, ignoring remove request.");
-      return;
-    }
-
-    var nam = data[1];
-    var val = data[2];
-    if (data[0]) {
-      val = this._getValueFromSHA1(nam, val);
-    }
-
-    if (val) {
-      this._formHistory.removeEntry(nam, val);
-    } else {
-      this._log.warn("Form value not found from GUID, ignoring remove request.");
-    }
-=======
     
     var data;
     if (command.GUID in this._lookup) {
@@ -236,7 +143,6 @@
     this._formHistory.removeEntry(nam, val);
     
     delete this._lookup[command.GUID];
->>>>>>> d66a183b
   },
 
   _editCommand: function FormStore__editCommand(command) {
