/* vim:set ts=2 sw=2 sts=2 et: */
/* ***** BEGIN LICENSE BLOCK *****
 * Version: MPL 1.1/GPL 2.0/LGPL 2.1
 *
 * The contents of this file are subject to the Mozilla Public License Version
 * 1.1 (the "License"); you may not use this file except in compliance with
 * the License. You may obtain a copy of the License at
 * http://www.mozilla.org/MPL/
 *
 * Software distributed under the License is distributed on an "AS IS" basis,
 * WITHOUT WARRANTY OF ANY KIND, either express or implied. See the License
 * for the specific language governing rights and limitations under the
 * License.
 *
 * The Original Code is mozilla.org code.
 *
 * The Initial Developer of the Original Code is Google Inc.
 * Portions created by the Initial Developer are Copyright (C) 2005
 * the Initial Developer. All Rights Reserved.
 *
 * Contributor(s):
 *  Darin Fisher <darin@meer.net>
 *  Boris Zbarsky <bzbarsky@mit.edu>
 *  Jeff Walden <jwalden+code@mit.edu>
 *  Serge Gautherie <sgautherie.bz@free.fr>
 *
 * Alternatively, the contents of this file may be used under the terms of
 * either the GNU General Public License Version 2 or later (the "GPL"), or
 * the GNU Lesser General Public License Version 2.1 or later (the "LGPL"),
 * in which case the provisions of the GPL or the LGPL are applicable instead
 * of those above. If you wish to allow use of your version of this file only
 * under the terms of either the GPL or the LGPL, and not to allow others to
 * use your version of this file under the terms of the MPL, indicate your
 * decision by deleting the provisions above and replace them with the notice
 * and other provisions required by the GPL or the LGPL. If you do not delete
 * the provisions above, a recipient may use your version of this file under
 * the terms of any one of the MPL, the GPL or the LGPL.
 *
 * ***** END LICENSE BLOCK ***** */

/*
 * This file contains common code that is loaded before each test file(s).
 * See http://developer.mozilla.org/en/docs/Writing_xpcshell-based_unit_tests
 * for more information.
 */

var _quit = false;
var _passed = true;
var _tests_pending = 0;
var _passedChecks = 0, _falsePassedChecks = 0;
var _cleanupFunctions = [];
var _pendingCallbacks = [];

function _dump(str) {
  if (typeof _XPCSHELL_PROCESS == "undefined") {
    dump(str);
  } else {
    dump(_XPCSHELL_PROCESS + ": " + str);
  }
}

// Disable automatic network detection, so tests work correctly when
// not connected to a network.
let (ios = Components.classes["@mozilla.org/network/io-service;1"]
           .getService(Components.interfaces.nsIIOService2)) {
  ios.manageOfflineStatus = false;
  ios.offline = false;
}

// Enable crash reporting, if possible
// We rely on the Python harness to set MOZ_CRASHREPORTER_NO_REPORT
// and handle checking for minidumps.
if ("@mozilla.org/toolkit/crash-reporter;1" in Components.classes) {
  // Remember to update </toolkit/crashreporter/test/unit/test_crashreporter.js>
  // too if you change this initial setting.
  let (crashReporter =
        Components.classes["@mozilla.org/toolkit/crash-reporter;1"]
        .getService(Components.interfaces.nsICrashReporter)) {
    crashReporter.enabled = true;
    crashReporter.minidumpPath = do_get_cwd();
  }
}


function _TimerCallback(func, timer) {
  if (typeof func !== "function")
    throw new Error("string callbacks no longer accepted; use a function!");

  this._func = func;
  // Keep timer alive until it fires
  _pendingCallbacks.push(timer);
}
_TimerCallback.prototype = {
  QueryInterface: function(iid) {
    if (iid.Equals(Components.interfaces.nsITimerCallback) ||
        iid.Equals(Components.interfaces.nsISupports))
      return this;

    throw Components.results.NS_ERROR_NO_INTERFACE;
  },

  notify: function(timer) {
    _pendingCallbacks.splice(_pendingCallbacks.indexOf(timer), 1);
    this._func.call(null);
  }
};

function _do_main() {
  if (_quit)
    return;

  _dump("TEST-INFO | (xpcshell/head.js) | running event loop\n");

  var thr = Components.classes["@mozilla.org/thread-manager;1"]
                      .getService().currentThread;

  while (!_quit)
    thr.processNextEvent(true);

  while (thr.hasPendingEvents())
    thr.processNextEvent(true);
}

function _do_quit() {
  _dump("TEST-INFO | (xpcshell/head.js) | exiting test\n");

  _quit = true;
}

function _dump_exception_stack(stack) {
  stack.split("\n").forEach(function(frame) {
    if (!frame)
      return;
    // frame is of the form "fname(args)@file:line"
    let frame_regexp = new RegExp("(.*)\\(.*\\)@(.*):(\\d*)", "g");
    let parts = frame_regexp.exec(frame);
    dump("JS frame :: " + parts[2] + " :: " + (parts[1] ? parts[1] : "anonymous") + " :: line " + parts[3] + "\n");
  });
}

function _execute_test() {
  // Map resource://test/ to the current working directory.
  let (ios = Components.classes["@mozilla.org/network/io-service;1"]
             .getService(Components.interfaces.nsIIOService)) {
    let protocolHandler =
      ios.getProtocolHandler("resource")
         .QueryInterface(Components.interfaces.nsIResProtocolHandler);
    let curDirURI = ios.newFileURI(do_get_cwd());
    protocolHandler.setSubstitution("test", curDirURI);
  }

  // _HEAD_FILES is dynamically defined by <runxpcshelltests.py>.
  _load_files(_HEAD_FILES);
  // _TEST_FILE is dynamically defined by <runxpcshelltests.py>.
  _load_files(_TEST_FILE);

  try {
    do_test_pending();
    run_test();
    do_test_finished();
    _do_main();
  } catch (e) {
    _passed = false;
<<<<<<< HEAD
    // Print exception, but not do_throw() result.
    // Hopefully, this won't mask other NS_ERROR_ABORTs.
    if (!_quit || e != Components.results.NS_ERROR_ABORT)
      _dump("TEST-UNEXPECTED-FAIL | (xpcshell/head.js) | " + e + "\n");
=======
    // do_check failures are already logged and set _quit to true and throw
    // NS_ERROR_ABORT. If both of those are true it is likely this exception
    // has already been logged so there is no need to log it again. It's
    // possible that this will mask an NS_ERROR_ABORT that happens after a
    // do_check failure though.
    if (!_quit || e != Components.results.NS_ERROR_ABORT) {
      dump("TEST-UNEXPECTED-FAIL | (xpcshell/head.js) | " + e);
      if (e.stack) {
        dump(" - See following stack:\n");
        _dump_exception_stack(e.stack);
      }
      else {
        dump("\n");
      }
    }
>>>>>>> ae654dfa
  }

  // _TAIL_FILES is dynamically defined by <runxpcshelltests.py>.
  _load_files(_TAIL_FILES);

  // Execute all of our cleanup functions.
  var func;
  while ((func = _cleanupFunctions.pop()))
    func();

  if (!_passed)
    return;

  var truePassedChecks = _passedChecks - _falsePassedChecks;
  if (truePassedChecks > 0) {
    _dump("TEST-PASS | (xpcshell/head.js) | " + truePassedChecks + " (+ " +
            _falsePassedChecks + ") check(s) passed\n");
  } else {
    // ToDo: switch to TEST-UNEXPECTED-FAIL when all tests have been updated. (Bug 496443)
    _dump("TEST-INFO | (xpcshell/head.js) | No (+ " + _falsePassedChecks + ") checks actually run\n");
  }
}

/**
 * Loads files.
 *
 * @param aFiles Array of files to load.
 */
function _load_files(aFiles) {
  function loadTailFile(element, index, array) {
    load(element);
  }

  aFiles.forEach(loadTailFile);
}


/************** Functions to be used from the tests **************/


function do_timeout(delay, func) {
  var timer = Components.classes["@mozilla.org/timer;1"]
                        .createInstance(Components.interfaces.nsITimer);
  timer.initWithCallback(new _TimerCallback(func, timer), delay, timer.TYPE_ONE_SHOT);
}

function do_execute_soon(callback) {
  do_test_pending();
  var tm = Components.classes["@mozilla.org/thread-manager;1"]
                     .getService(Components.interfaces.nsIThreadManager);

  tm.mainThread.dispatch({
    run: function() {
      try {
        callback();
      } catch (e) {
        // do_check failures are already logged and set _quit to true and throw
        // NS_ERROR_ABORT. If both of those are true it is likely this exception
        // has already been logged so there is no need to log it again. It's
        // possible that this will mask an NS_ERROR_ABORT that happens after a
        // do_check failure though.
        if (!_quit || e != Components.results.NS_ERROR_ABORT) {
          dump("TEST-UNEXPECTED-FAIL | (xpcshell/head.js) | " + e);
          if (e.stack) {
            dump(" - See following stack:\n");
            _dump_exception_stack(e.stack);
          }
          else {
            dump("\n");
          }
          _do_quit();
        }
      }
      finally {
        do_test_finished();
      }
    }
  }, Components.interfaces.nsIThread.DISPATCH_NORMAL);
}

function do_throw(text, stack) {
  if (!stack)
    stack = Components.stack.caller;

  _passed = false;
  _dump("TEST-UNEXPECTED-FAIL | " + stack.filename + " | " + text +
         " - See following stack:\n");
  var frame = Components.stack;
  while (frame != null) {
    _dump(frame + "\n");
    frame = frame.caller;
  }

  _do_quit();
  throw Components.results.NS_ERROR_ABORT;
}

function do_check_neq(left, right, stack) {
  if (!stack)
    stack = Components.stack.caller;

  var text = left + " != " + right;
  if (left == right) {
    do_throw(text, stack);
  } else {
    ++_passedChecks;
    _dump("TEST-PASS | " + stack.filename + " | [" + stack.name + " : " +
         stack.lineNumber + "] " + text + "\n");
  }
}

function do_check_eq(left, right, stack) {
  if (!stack)
    stack = Components.stack.caller;

  var text = left + " == " + right;
  if (left != right) {
    do_throw(text, stack);
  } else {
    ++_passedChecks;
    _dump("TEST-PASS | " + stack.filename + " | [" + stack.name + " : " +
         stack.lineNumber + "] " + text + "\n");
  }
}

function do_check_true(condition, stack) {
  if (!stack)
    stack = Components.stack.caller;

  do_check_eq(condition, true, stack);
}

function do_check_false(condition, stack) {
  if (!stack)
    stack = Components.stack.caller;

  do_check_eq(condition, false, stack);
}

function do_test_pending() {
  ++_tests_pending;

  _dump("TEST-INFO | (xpcshell/head.js) | test " + _tests_pending +
         " pending\n");
}

function do_test_finished() {
  _dump("TEST-INFO | (xpcshell/head.js) | test " + _tests_pending +
         " finished\n");

  if (--_tests_pending == 0)
    _do_quit();
}

function do_get_file(path, allowNonexistent) {
  try {
    let lf = Components.classes["@mozilla.org/file/directory_service;1"]
      .getService(Components.interfaces.nsIProperties)
      .get("CurWorkD", Components.interfaces.nsILocalFile);

    let bits = path.split("/");
    for (let i = 0; i < bits.length; i++) {
      if (bits[i]) {
        if (bits[i] == "..")
          lf = lf.parent;
        else
          lf.append(bits[i]);
      }
    }

    if (!allowNonexistent && !lf.exists()) {
      // Not using do_throw(): caller will continue.
      _passed = false;
      var stack = Components.stack.caller;
      _dump("TEST-UNEXPECTED-FAIL | " + stack.filename + " | [" +
             stack.name + " : " + stack.lineNumber + "] " + lf.path +
             " does not exist\n");
    }

    return lf;
  }
  catch (ex) {
    do_throw(ex.toString(), Components.stack.caller);
  }

  return null;
}

// do_get_cwd() isn't exactly self-explanatory, so provide a helper
function do_get_cwd() {
  return do_get_file("");
}

/**
 * Loads _HTTPD_JS_PATH file, which is dynamically defined by
 * <runxpcshelltests.py>.
 */
function do_load_httpd_js() {
  load(_HTTPD_JS_PATH);
}

function do_load_module(path) {
  var lf = do_get_file(path);
  const nsIComponentRegistrar = Components.interfaces.nsIComponentRegistrar;
  do_check_true(Components.manager instanceof nsIComponentRegistrar);
  // Previous do_check_true() is not a test check.
  ++_falsePassedChecks;
  Components.manager.autoRegister(lf);
}

/**
 * Parse a DOM document.
 *
 * @param aPath File path to the document.
 * @param aType Content type to use in DOMParser.
 *
 * @return nsIDOMDocument from the file.
 */
function do_parse_document(aPath, aType) {
  switch (aType) {
    case "application/xhtml+xml":
    case "application/xml":
    case "text/xml":
      break;

    default:
      do_throw("type: expected application/xhtml+xml, application/xml or text/xml," +
                 " got '" + aType + "'",
               Components.stack.caller);
  }

  var lf = do_get_file(aPath);
  const C_i = Components.interfaces;
  const parserClass = "@mozilla.org/xmlextras/domparser;1";
  const streamClass = "@mozilla.org/network/file-input-stream;1";
  var stream = Components.classes[streamClass]
                         .createInstance(C_i.nsIFileInputStream);
  stream.init(lf, -1, -1, C_i.nsIFileInputStream.CLOSE_ON_EOF);
  var parser = Components.classes[parserClass]
                         .createInstance(C_i.nsIDOMParser);
  var doc = parser.parseFromStream(stream, null, lf.fileSize, aType);
  parser = null;
  stream = null;
  lf = null;
  return doc;
}

/**
 * Registers a function that will run when the test harness is done running all
 * tests.
 *
 * @param aFunction
 *        The function to be called when the test harness has finished running.
 */
function do_register_cleanup(aFunction)
{
  _cleanupFunctions.push(aFunction);
}

/**
 * Registers a directory with the profile service,
 * and return the directory as an nsILocalFile.
 *
 * @return nsILocalFile of the profile directory.
 */
function do_get_profile() {
  let env = Components.classes["@mozilla.org/process/environment;1"]
                      .getService(Components.interfaces.nsIEnvironment);
  // the python harness sets this in the environment for us
  let profd = env.get("XPCSHELL_TEST_PROFILE_DIR");
  let file = Components.classes["@mozilla.org/file/local;1"]
                       .createInstance(Components.interfaces.nsILocalFile);
  file.initWithPath(profd);

  let dirSvc = Components.classes["@mozilla.org/file/directory_service;1"]
                         .getService(Components.interfaces.nsIProperties);
  let provider = {
    getFile: function(prop, persistent) {
      persistent.value = true;
      if (prop == "ProfD" || prop == "ProfLD" || prop == "ProfDS") {
        return file.clone();
      }
      throw Components.results.NS_ERROR_FAILURE;
    },
    QueryInterface: function(iid) {
      if (iid.equals(Components.interfaces.nsIDirectoryProvider) ||
          iid.equals(Components.interfaces.nsISupports)) {
        return this;
      }
      throw Components.results.NS_ERROR_NO_INTERFACE;
    }
  };
  dirSvc.QueryInterface(Components.interfaces.nsIDirectoryService)
        .registerProvider(provider);
  return file.clone();
}

/**
 * This function loads head.js (this file) in the child process, so that all
 * functions defined in this file (do_throw, etc) are available to subsequent
 * sendCommand calls.  It also sets various constants used by these functions.
 *
 * (Note that you may use sendCommand without calling this function first;  you
 * simply won't have any of the functions in this file available.)
 */
function do_load_child_test_harness()
{
  // Make sure this isn't called from child process
  var runtime = Components.classes["@mozilla.org/xre/app-info;1"]
                  .getService(Components.interfaces.nsIXULRuntime);
  if (runtime.processType != 
            Components.interfaces.nsIXULRuntime.PROCESS_TYPE_DEFAULT) 
  {
    do_throw("run_test_in_child cannot be called from child!");
  }

  // Allow to be called multiple times, but only run once
  if (typeof do_load_child_test_harness.alreadyRun != "undefined")
    return;
  do_load_child_test_harness.alreadyRun = 1;
  
  function addQuotes (str)  { 
    return '"' + str + '"'; 
  }
  var quoted_head_files = _HEAD_FILES.map(addQuotes);
  var quoted_tail_files = _TAIL_FILES.map(addQuotes);

  _XPCSHELL_PROCESS = "parent";
 
  sendCommand(
        "const _HEAD_JS_PATH='" + _HEAD_JS_PATH + "'; "
      + "const _HTTPD_JS_PATH='" + _HTTPD_JS_PATH + "'; "
      + "const _HEAD_FILES=[" + quoted_head_files.join() + "];"
      + "const _TAIL_FILES=[" + quoted_tail_files.join() + "];"
      + "const _XPCSHELL_PROCESS='child';"
      + "load(_HEAD_JS_PATH);");
}

/**
 * Runs an entire xpcshell unit test in a child process (rather than in chrome,
 * which is the default).
 *
 * This function returns immediately, before the test has completed.  
 *
 * @param testFile
 *        The name of the script to run.  Path format same as load().
 * @param optionalCallback.
 *        Optional function to be called (in parent) when test on child is
 *        complete.  If provided, the function must call do_test_finished();
 */
function run_test_in_child(testFile, optionalCallback) 
{
  var callback = (typeof optionalCallback == 'undefined') ? 
                    do_test_finished : optionalCallback;

  do_load_child_test_harness();

  var testPath = do_get_file(testFile).path.replace(/\\/g, "/");
  do_test_pending();
  sendCommand("const _TEST_FILE=['" + testPath + "']; _execute_test();", 
              callback);
}
<|MERGE_RESOLUTION|>--- conflicted
+++ resolved
@@ -161,28 +161,21 @@
     _do_main();
   } catch (e) {
     _passed = false;
-<<<<<<< HEAD
-    // Print exception, but not do_throw() result.
-    // Hopefully, this won't mask other NS_ERROR_ABORTs.
-    if (!_quit || e != Components.results.NS_ERROR_ABORT)
-      _dump("TEST-UNEXPECTED-FAIL | (xpcshell/head.js) | " + e + "\n");
-=======
     // do_check failures are already logged and set _quit to true and throw
     // NS_ERROR_ABORT. If both of those are true it is likely this exception
     // has already been logged so there is no need to log it again. It's
     // possible that this will mask an NS_ERROR_ABORT that happens after a
     // do_check failure though.
     if (!_quit || e != Components.results.NS_ERROR_ABORT) {
-      dump("TEST-UNEXPECTED-FAIL | (xpcshell/head.js) | " + e);
+      _dump("TEST-UNEXPECTED-FAIL | (xpcshell/head.js) | " + e);
       if (e.stack) {
-        dump(" - See following stack:\n");
+        _dump(" - See following stack:\n");
         _dump_exception_stack(e.stack);
       }
       else {
-        dump("\n");
+        _dump("\n");
       }
     }
->>>>>>> ae654dfa
   }
 
   // _TAIL_FILES is dynamically defined by <runxpcshelltests.py>.
